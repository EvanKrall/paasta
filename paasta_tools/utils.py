# Copyright 2015-2016 Yelp Inc.
#
# Licensed under the Apache License, Version 2.0 (the "License");
# you may not use this file except in compliance with the License.
# You may obtain a copy of the License at
#
#     http://www.apache.org/licenses/LICENSE-2.0
#
# Unless required by applicable law or agreed to in writing, software
# distributed under the License is distributed on an "AS IS" BASIS,
# WITHOUT WARRANTIES OR CONDITIONS OF ANY KIND, either express or implied.
# See the License for the specific language governing permissions and
# limitations under the License.
from __future__ import print_function

import contextlib
import copy
import datetime
import errno
import fcntl
import glob
import hashlib
import importlib
import io
import json
import logging
import math
import os
import pwd
import re
import shlex
import signal
import sys
import tempfile
import threading
from collections import OrderedDict
from fnmatch import fnmatch
from functools import wraps
from subprocess import PIPE
from subprocess import Popen
from subprocess import STDOUT

import dateutil.tz
import requests_cache
import service_configuration_lib
import yaml
from docker import Client
from docker.utils import kwargs_from_env
from kazoo.client import KazooClient

import paasta_tools


# DO NOT CHANGE SPACER, UNLESS YOU'RE PREPARED TO CHANGE ALL INSTANCES
# OF IT IN OTHER LIBRARIES (i.e. service_configuration_lib).
# It's used to compose a job's full ID from its name and instance
SPACER = '.'
INFRA_ZK_PATH = '/nail/etc/zookeeper_discovery/infrastructure/'
PATH_TO_SYSTEM_PAASTA_CONFIG_DIR = os.environ.get('PAASTA_SYSTEM_CONFIG_DIR', '/etc/paasta/')
DEFAULT_SOA_DIR = service_configuration_lib.DEFAULT_SOA_DIR
DEFAULT_DOCKERCFG_LOCATION = "file:///root/.dockercfg"
DEPLOY_PIPELINE_NON_DEPLOY_STEPS = (
    'itest',
    'security-check',
    'performance-check',
    'push-to-registry'
)
# Default values for _log
ANY_CLUSTER = 'N/A'
ANY_INSTANCE = 'N/A'
DEFAULT_LOGLEVEL = 'event'
no_escape = re.compile('\x1B\[[0-9;]*[mK]')

DEFAULT_SYNAPSE_HAPROXY_URL_FORMAT = "http://{host:s}:{port:d}/;csv;norefresh"

DEFAULT_CPU_PERIOD = 100000
DEFAULT_CPU_BURST_PCT = 900

log = logging.getLogger(__name__)
log.addHandler(logging.NullHandler())

INSTANCE_TYPES = ('marathon', 'chronos', 'paasta_native')


class InvalidInstanceConfig(Exception):
    pass


class InstanceConfig(dict):

    def __init__(self, cluster, instance, service, config_dict, branch_dict):
        self.config_dict = config_dict
        self.branch_dict = branch_dict
        self.cluster = cluster
        self.instance = instance
        self.service = service
        config_interpolation_keys = ('deploy_group',)
        interpolation_facts = self.__get_interpolation_facts()
        for key in config_interpolation_keys:
            if key in self.config_dict:
                self.config_dict[key] = self.config_dict[key].format(**interpolation_facts)

    def __get_interpolation_facts(self):
        return {
            'cluster': self.cluster,
            'instance': self.instance,
            'service': self.service,
        }

    def get_cluster(self):
        return self.cluster

    def get_instance(self):
        return self.instance

    def get_service(self):
        return self.service

    def get_branch(self):
        return SPACER.join((self.get_cluster(), self.get_instance()))

    def get_deploy_group(self):
        return self.config_dict.get('deploy_group', self.get_branch())

    def get_mem(self):
        """Gets the memory required from the service's configuration.

        Defaults to 1024 (1G) if no value specified in the config.

        :returns: The amount of memory specified by the config, 1024 if not specified"""
        mem = self.config_dict.get('mem', 1024)
        return mem

    def get_mem_swap(self):
        """Gets the memory-swap value. This value is passed to the docker
        container to ensure that the total memory limit (memory + swap) is the
        same value as the 'mem' key in soa-configs. Note - this value *has* to
        be >= to the mem key, so we always round up to the closest MB.
        """
        mem = self.get_mem()
        mem_swap = int(math.ceil(mem))
        return "%sm" % mem_swap

    def get_cpus(self):
        """Gets the number of cpus required from the service's configuration.

        Defaults to .25 (1/4 of a cpu) if no value specified in the config.

        :returns: The number of cpus specified in the config, .25 if not specified"""
        cpus = self.config_dict.get('cpus', .25)
        return cpus

    def get_cpu_period(self):
        """The --cpu-period option to be passed to docker
        Comes from the cfs_period_us configuration option

        :returns: The number to be passed to the --cpu-period docker flag"""
        return self.config_dict.get('cfs_period_us', DEFAULT_CPU_PERIOD)

    def get_cpu_quota(self):
        """Gets the --cpu-quota option to be passed to docker
        Calculated from the cpu_burst_pct configuration option, which is the percent
        over its declared cpu usage that a container will be allowed to go.

        Calculation: cpus * cfs_period_us * (100 + cpu_burst_pct) / 100

        :returns: The number to be passed to the --cpu-quota docker flag"""
        cpu_burst_pct = self.config_dict.get('cpu_burst_pct', DEFAULT_CPU_BURST_PCT)
        return self.get_cpus() * self.get_cpu_period() * (100 + cpu_burst_pct) / 100

    def get_ulimit(self):
        """Get the --ulimit options to be passed to docker
        Generated from the ulimit configuration option, which is a dictionary
        of ulimit values. Each value is a dictionary itself, with the soft
        limit stored under the 'soft' key and the optional hard limit stored
        under the 'hard' key.

        Example configuration: {'nofile': {soft: 1024, hard: 2048}, 'nice': {soft: 20}}

        :returns: A generator of ulimit options to be passed as --ulimit flags"""
        for key, val in sorted(self.config_dict.get('ulimit', {}).iteritems()):
            soft = val.get('soft')
            hard = val.get('hard')
            if soft is None:
                raise InvalidInstanceConfig(
                    'soft limit missing in ulimit configuration for {0}.'.format(key)
                )
            combined_val = '%i' % soft
            if hard is not None:
                combined_val += ':%i' % hard
            yield {"key": "ulimit", "value": "{0}={1}".format(key, combined_val)}

    def get_cap_add(self):
        """Get the --cap-add options to be passed to docker
        Generated from the cap_add configuration option, which is a list of
        capabilities.

        Example configuration: {'cap_add': ['IPC_LOCK', 'SYS_PTRACE']}

        :returns: A generator of cap_add options to be passed as --cap-add flags"""
        for value in self.config_dict.get('cap_add', []):
            yield {"key": "cap-add", "value": "{0}".format(value)}

    def format_docker_parameters(self):
        """Formats extra flags for running docker.  Will be added in the format
        `["--%s=%s" % (e['key'], e['value']) for e in list]` to the `docker run` command
        Note: values must be strings

        :returns: A list of parameters to be added to docker run"""
        parameters = [{"key": "memory-swap", "value": self.get_mem_swap()},
                      {"key": "cpu-period", "value": "%s" % int(self.get_cpu_period())},
                      {"key": "cpu-quota", "value": "%s" % int(self.get_cpu_quota())}]
        parameters.extend(self.get_ulimit())
        parameters.extend(self.get_cap_add())
        return parameters

    def get_disk(self):
        """Gets the  amount of disk space required from the service's configuration.

        Defaults to 1024 (1G) if no value is specified in the config.

        :returns: The amount of disk space specified by the config, 1024 if not specified"""
        disk = self.config_dict.get('disk', 1024)
        return disk

    def get_cmd(self):
        """Get the docker cmd specified in the service's configuration.

        Defaults to null if not specified in the config.

        :returns: A string specified in the config, None if not specified"""
        return self.config_dict.get('cmd', None)

    def get_env_dictionary(self):
        """A dictionary of key/value pairs that represent environment variables
        to be injected to the container environment"""
        env = {
            "PAASTA_SERVICE": self.service,
            "PAASTA_INSTANCE": self.instance,
            "PAASTA_CLUSTER": self.cluster,
            "PAASTA_DOCKER_IMAGE": self.get_docker_image(),
        }
        user_env = self.config_dict.get('env', {})
        env.update(user_env)
        return env

    def get_env(self):
        """Basic get_env that simply returns the basic env, other classes
        might need to override this getter for more implementation-specific
        env getting"""
        return self.get_env_dictionary()

    def get_args(self):
        """Get the docker args specified in the service's configuration.

        If not specified in the config and if cmd is not specified, defaults to an empty array.
        If not specified in the config but cmd is specified, defaults to null.
        If specified in the config and if cmd is also specified, throws an exception. Only one may be specified.

        :param service_config: The service instance's configuration dictionary
        :returns: An array of args specified in the config,
            ``[]`` if not specified and if cmd is not specified,
            otherwise None if not specified but cmd is specified"""
        if self.get_cmd() is None:
            return self.config_dict.get('args', [])
        else:
            args = self.config_dict.get('args', None)
            if args is None:
                return args
            else:
                # TODO validation stuff like this should be moved into a check_* like in chronos tools
                raise InvalidInstanceConfig('Instance configuration can specify cmd or args, but not both.')

    def get_monitoring(self):
        """Get monitoring overrides defined for the given instance"""
        return self.config_dict.get('monitoring', {})

    def get_deploy_blacklist(self):
        """The deploy blacklist is a list of lists, where the lists indicate
        which locations the service should not be deployed"""
        return self.config_dict.get('deploy_blacklist', [])

    def get_deploy_whitelist(self):
        """The deploy whitelist is a list of lists, where the lists indicate
        which locations are explicitly allowed.  The blacklist will supersede
        this if a host matches both the white and blacklists."""
        return self.config_dict.get('deploy_whitelist', [])

    def get_monitoring_blacklist(self):
        """The monitoring_blacklist is a list of tuples, where the tuples indicate
        which locations the user doesn't care to be monitored"""
        return self.config_dict.get('monitoring_blacklist', self.get_deploy_blacklist())

    def get_docker_image(self):
        """Get the docker image name (with tag) for a given service branch from
        a generated deployments.json file."""
        return self.branch_dict.get('docker_image', '')

    def get_desired_state(self):
        """Get the desired state (either 'start' or 'stop') for a given service
        branch from a generated deployments.json file."""
        return self.branch_dict.get('desired_state', 'start')

    def get_force_bounce(self):
        """Get the force_bounce token for a given service branch from a generated
        deployments.json file. This is a token that, when changed, indicates that
        the instance should be recreated and bounced, even if no other
        parameters have changed. This may be None or a string, generally a
        timestamp.
        """
        return self.branch_dict.get('force_bounce', None)

    def check_cpus(self):
        cpus = self.get_cpus()
        if cpus is not None:
            if not isinstance(cpus, (float, int)):
                return False, 'The specified cpus value "%s" is not a valid float or int.' % cpus
        return True, ''

    def check_mem(self):
        mem = self.get_mem()
        if mem is not None:
            if not isinstance(mem, (float, int)):
                return False, 'The specified mem value "%s" is not a valid float or int.' % mem
        return True, ''

    def check_disk(self):
        disk = self.get_disk()
        if disk is not None:
            if not isinstance(disk, (float, int)):
                return False, 'The specified disk value "%s" is not a valid float or int.' % disk
        return True, ''

    def check(self, param):
        check_methods = {
            'cpus': self.check_cpus,
            'mem': self.check_mem,
        }
        if param in check_methods:
            return check_methods[param]()
        else:
            return False, 'Your Chronos config specifies "%s", an unsupported parameter.' % param

    def validate(self):
        error_msgs = []
        for param in ['cpus', 'mem']:
            check_passed, check_msg = self.check(param)
            if not check_passed:
                error_msgs.append(check_msg)
        return error_msgs

    def get_extra_volumes(self):
        """Extra volumes are a specially formatted list of dictionaries that should
        be bind mounted in a container The format of the dictionaries should
        conform to the `Mesos container volumes spec
        <https://mesosphere.github.io/marathon/docs/native-docker.html>`_"""
        return self.config_dict.get('extra_volumes', [])

    def get_pool(self):
        """Which pool of nodes this job should run on. This can be used to mitigate noisy neighbors, by putting
        particularly noisy or noise-sensitive jobs into different pools.

        This is implemented with an attribute "pool" on each mesos slave and by adding a constraint to Marathon/Chronos
        application defined by this instance config.

        Eventually this may be implemented with Mesos roles, once a framework can register under multiple roles.

        :returns: the "pool" attribute in your config dict, or the string "default" if not specified."""
        return self.config_dict.get('pool', 'default')

    def get_pool_constraints(self):
        pool = self.get_pool()
        return [["pool", "LIKE", pool]]

    def get_constraints(self):
        return self.config_dict.get('constraints', None)

    def get_extra_constraints(self):
        return self.config_dict.get('extra_constraints', [])

    def get_net(self):
        """
        :returns: the docker networking mode the container should be started with.
        """
        return self.config_dict.get('net', 'bridge')


def validate_service_instance(service, instance, cluster, soa_dir):
    for instance_type in INSTANCE_TYPES:
        services = get_services_for_cluster(cluster=cluster, instance_type=instance_type, soa_dir=soa_dir)
        if (service, instance) in services:
            return instance_type
    else:
        print ("Error: %s doesn't look like it has been deployed to this cluster! (%s)"
               % (compose_job_id(service, instance), cluster))
        sys.exit(3)


def compose(func_one, func_two):
    def composed(*args, **kwargs):
        return func_one(func_two(*args, **kwargs))
    return composed


class PaastaColors:

    """Collection of static variables and methods to assist in coloring text."""
    # ANSI colour codes
    BLUE = '\033[34m'
    BOLD = '\033[1m'
    CYAN = '\033[36m'
    DEFAULT = '\033[0m'
    GREEN = '\033[32m'
    GREY = '\033[38;5;242m'
    MAGENTA = '\033[35m'
    RED = '\033[31m'
    YELLOW = '\033[33m'

    @staticmethod
    def bold(text):
        """Return bolded text.

        :param text: a string
        :return: text colour coded with ANSI bold
        """
        return PaastaColors.color_text(PaastaColors.BOLD, text)

    @staticmethod
    def blue(text):
        """Return text that can be printed blue.

        :param text: a string
        :return: text colour coded with ANSI blue
        """
        return PaastaColors.color_text(PaastaColors.BLUE, text)

    @staticmethod
    def green(text):
        """Return text that can be printed green.

        :param text: a string
        :return: text colour coded with ANSI green"""
        return PaastaColors.color_text(PaastaColors.GREEN, text)

    @staticmethod
    def red(text):
        """Return text that can be printed red.

        :param text: a string
        :return: text colour coded with ANSI red"""
        return PaastaColors.color_text(PaastaColors.RED, text)

    @staticmethod
    def magenta(text):
        """Return text that can be printed magenta.

        :param text: a string
        :return: text colour coded with ANSI magenta"""
        return PaastaColors.color_text(PaastaColors.MAGENTA, text)

    @staticmethod
    def color_text(color, text):
        """Return text that can be printed color.

        :param color: ANSI colour code
        :param text: a string
        :return: a string with ANSI colour encoding"""
        # any time text returns to default, we want to insert our color.
        replaced = text.replace(PaastaColors.DEFAULT, PaastaColors.DEFAULT + color)
        # then wrap the beginning and end in our color/default.
        return color + replaced + PaastaColors.DEFAULT

    @staticmethod
    def cyan(text):
        """Return text that can be printed cyan.

        :param text: a string
        :return: text colour coded with ANSI cyan"""
        return PaastaColors.color_text(PaastaColors.CYAN, text)

    @staticmethod
    def yellow(text):
        """Return text that can be printed yellow.

        :param text: a string
        :return: text colour coded with ANSI yellow"""
        return PaastaColors.color_text(PaastaColors.YELLOW, text)

    @staticmethod
    def grey(text):
        return PaastaColors.color_text(PaastaColors.GREY, text)

    @staticmethod
    def default(text):
        return PaastaColors.color_text(PaastaColors.DEFAULT, text)


LOG_COMPONENTS = OrderedDict([
    ('build', {
        'color': PaastaColors.blue,
        'help': 'Jenkins build jobs output, like the itest, promotion, security checks, etc.',
        'source_env': 'devc',
    }),
    ('deploy', {
        'color': PaastaColors.cyan,
        'help': 'Output from the paasta deploy code. (setup_marathon_job, bounces, etc)',
        'additional_source_envs': ['devc'],
    }),
    ('monitoring', {
        'color': PaastaColors.green,
        'help': 'Logs from Sensu checks for the service',
    }),
    ('marathon', {
        'color': PaastaColors.magenta,
        'help': 'Logs from Marathon for the service',
    }),
    ('chronos', {
        'color': PaastaColors.red,
        'help': 'Logs from Chronos for the service',
    }),
    ('app_output', {
        'color': compose(PaastaColors.yellow, PaastaColors.bold),
        'help': 'Stderr and stdout of the actual process spawned by Mesos. '
                'Convenience alias for both the stdout and stderr components',
    }),
    ('stdout', {
        'color': PaastaColors.yellow,
        'help': 'Stdout from the process spawned by Mesos.',
    }),
    ('stderr', {
        'color': PaastaColors.yellow,
        'help': 'Stderr from the process spawned by Mesos.',
    }),
    # I'm leaving these planned components here since they provide some hints
    # about where we want to go. See PAASTA-78.
    #
    # But I'm commenting them out so they don't delude users into believing we
    # can expose logs that we cannot actually expose. See PAASTA-927.
    #
    # ('app_request', {
    #     'color': PaastaColors.bold,
    #     'help': 'The request log for the service. Defaults to "service_NAME_requests"',
    #     'command': 'scribe_reader -e ENV -f service_example_happyhour_requests',
    # }),
    # ('app_errors', {
    #     'color': PaastaColors.red,
    #     'help': 'Application error log, defaults to "stream_service_NAME_errors"',
    #     'command': 'scribe_reader -e ENV -f stream_service_SERVICE_errors',
    # }),
    # ('lb_requests', {
    #     'color': PaastaColors.bold,
    #     'help': 'All requests from Smartstack haproxy',
    #     'command': 'NA - TODO: SRV-1130',
    # }),
    # ('lb_errors', {
    #     'color': PaastaColors.red,
    #     'help': 'Logs from Smartstack haproxy that have 400-500 error codes',
    #     'command': 'scribereader -e ENV -f stream_service_errors | grep SERVICE.instance',
    # }),
])


class NoSuchLogComponent(Exception):
    pass


def validate_log_component(component):
    if component in LOG_COMPONENTS.keys():
        return True
    else:
        raise NoSuchLogComponent


def get_git_url(service, soa_dir=DEFAULT_SOA_DIR):
    """Get the git url for a service. Assumes that the service's
    repo matches its name, and that it lives in services- i.e.
    if this is called with the string 'test', the returned
    url will be git@git.yelpcorp.com:services/test.git.

    :param service: The service name to get a URL for
    :returns: A git url to the service's repository"""
    general_config = service_configuration_lib.read_service_configuration(
        service,
        soa_dir=soa_dir,
    )
    default_location = 'git@git.yelpcorp.com:services/%s.git' % service
    return general_config.get('git_url', default_location)


class NoSuchLogLevel(Exception):
    pass


# The active log writer.
_log_writer = None
# The map of name -> LogWriter subclasses, used by configure_log.
_log_writer_classes = {}


def register_log_writer(name):
    """Returns a decorator that registers that bounce function at a given name
    so get_log_writer_classes can find it."""
    def outer(bounce_func):
        _log_writer_classes[name] = bounce_func
        return bounce_func
    return outer


def get_log_writer_class(name):
    return _log_writer_classes[name]


def list_log_writers():
    return _log_writer_classes.keys()


def configure_log():
    """We will log to the yocalhost binded scribe."""
    log_writer_config = load_system_paasta_config().get_log_writer()
    global _log_writer
    LogWriterClass = get_log_writer_class(log_writer_config['driver'])
    _log_writer = LogWriterClass(**log_writer_config.get('options', {}))


def _log(*args, **kwargs):
    if _log_writer is None:
        configure_log()
    return _log_writer.log(*args, **kwargs)


class LogWriter(object):
    def log(self, line, component, level=DEFAULT_LOGLEVEL, cluster=ANY_CLUSTER, instance=ANY_INSTANCE):
        raise NotImplementedError()


def _now():
    return datetime.datetime.utcnow().isoformat()


def remove_ansi_escape_sequences(line):
    """Removes ansi escape sequences from the given line."""
    return no_escape.sub('', line)


def format_log_line(level, cluster, service, instance, component, line, timestamp=None):
    """Accepts a string 'line'.

    Returns an appropriately-formatted dictionary which can be serialized to
    JSON for logging and which contains 'line'.
    """
    validate_log_component(component)
    if not timestamp:
        timestamp = _now()
    line = remove_ansi_escape_sequences(line)
    message = json.dumps({
        'timestamp': timestamp,
        'level': level,
        'cluster': cluster,
        'service': service,
        'instance': instance,
        'component': component,
        'message': line,
    }, sort_keys=True)
    return message


def get_log_name_for_service(service, prefix=None):
    if prefix:
        return 'stream_paasta_%s_%s' % (prefix, service)
    return 'stream_paasta_%s' % service


@register_log_writer('scribe')
class ScribeLogWriter(LogWriter):
    def __init__(self, scribe_host='169.254.255.254', scribe_port=1463, scribe_disable=False, **kwargs):
        self.clog = importlib.import_module('clog')
        self.clog.config.configure(scribe_host=scribe_host, scribe_port=scribe_port, scribe_disable=scribe_disable)

    def log(self, service, line, component, level=DEFAULT_LOGLEVEL, cluster=ANY_CLUSTER, instance=ANY_INSTANCE):
        """This expects someone (currently the paasta cli main()) to have already
        configured the log object. We'll just write things to it.
        """
        if level == 'event':
            print(line, file=sys.stdout)
        elif level == 'debug':
            print(line, file=sys.stderr)
        else:
            raise NoSuchLogLevel
        log_name = get_log_name_for_service(service)
        formatted_line = format_log_line(level, cluster, service, instance, component, line)
        self.clog.log_line(log_name, formatted_line)


@register_log_writer('null')
class NullLogWriter(LogWriter):
    """A LogWriter class that doesn't do anything. Primarily useful for integration tests where we don't care about
    logs."""

    def __init__(self, **kwargs):
        pass

    def log(self, service, line, component, level=DEFAULT_LOGLEVEL, cluster=ANY_CLUSTER, instance=ANY_INSTANCE):
        pass


@register_log_writer('file')
class FileLogWriter(LogWriter):
    def __init__(self, path_format, mode='a+', line_delimeter='\n', flock=False):
        self.path_format = path_format
        self.mode = mode
        self.flock = flock
        self.line_delimeter = line_delimeter

    @contextlib.contextmanager
    def maybe_flock(self, fd):
        if self.flock:
            try:
                fcntl.flock(fd, fcntl.LOCK_EX)
                yield
            finally:
                fcntl.flock(fd, fcntl.LOCK_UN)
        else:
            yield

    def format_path(self, service, component, level, cluster, instance):
        return self.path_format.format(
            service=service,
            component=component,
            level=level,
            cluster=cluster,
            instance=instance,
        )

    def log(self, service, line, component, level=DEFAULT_LOGLEVEL, cluster=ANY_CLUSTER, instance=ANY_INSTANCE):
        path = self.format_path(service, component, level, cluster, instance)

        # We use io.FileIO here because it guarantees that write() is implemented with a single write syscall,
        # and on Linux, writes to O_APPEND files with a single write syscall are atomic.
        #
        # https://docs.python.org/2/library/io.html#io.FileIO
        # http://article.gmane.org/gmane.linux.kernel/43445

        to_write = "%s%s" % (format_log_line(level, cluster, service, instance, component, line), self.line_delimeter)

        with io.FileIO(path, mode=self.mode, closefd=True) as f:
            with self.maybe_flock(f):
                f.write(to_write)


def _timeout(process):
    """Helper function for _run. It terminates the process.
    Doesn't raise OSError, if we try to terminate a non-existing
    process as there can be a very small window between poll() and kill()
    """
    if process.poll() is None:
        try:
            # sending SIGKILL to the process
            process.kill()
        except OSError as e:
            # No such process error
            # The process could have been terminated meanwhile
            if e.errno != errno.ESRCH:
                raise


class PaastaNotConfiguredError(Exception):
    pass


class NoConfigurationForServiceError(Exception):
    pass


def get_readable_files_in_glob(glob, path):
    """
    Returns a sorted list of files that are readable in an input glob by recursively searching a path
    """
    globbed_files = []
    for root, dirs, files in os.walk(path):
        for f in files:
            fn = os.path.join(root, f)
            if os.path.isfile(fn) and os.access(fn, os.R_OK) and fnmatch(fn, glob):
                globbed_files.append(fn)
    return sorted(globbed_files)


def load_system_paasta_config(path=PATH_TO_SYSTEM_PAASTA_CONFIG_DIR):
    """
    Reads Paasta configs in specified directory in lexicographical order and deep merges
    the dictionaries (last file wins).
    """
    config = {}
    if not os.path.isdir(path):
        raise PaastaNotConfiguredError("Could not find system paasta configuration directory: %s" % path)

    if not os.access(path, os.R_OK):
        raise PaastaNotConfiguredError("Could not read from system paasta configuration directory: %s" % path)

    try:
        for config_file in get_readable_files_in_glob(glob="*.json", path=path):
            with open(config_file) as f:
                config = deep_merge_dictionaries(json.load(f), config)
    except IOError as e:
        raise PaastaNotConfiguredError("Could not load system paasta config file %s: %s" % (e.filename, e.strerror))
    return SystemPaastaConfig(config, path)


class SystemPaastaConfig(dict):

    def __init__(self, config, directory):
        self.directory = directory
        super(SystemPaastaConfig, self).__init__(config)

    def get_zk_hosts(self):
        """Get the zk_hosts defined in this hosts's cluster config file.
        Strips off the zk:// prefix, if it exists, for use with Kazoo.

        :returns: The zk_hosts specified in the paasta configuration
        """
        try:
            hosts = self['zookeeper']
        except KeyError:
            raise PaastaNotConfiguredError('Could not find zookeeper connection string in configuration directory: %s'
                                           % self.directory)

        # how do python strings not have a method for doing this
        if hosts.startswith('zk://'):
            return hosts[len('zk://'):]
        return hosts

    def get_docker_registry(self):
        """Get the docker_registry defined in this host's cluster config file.

        :returns: The docker_registry specified in the paasta configuration
        """
        try:
            return self['docker_registry']
        except KeyError:
            raise PaastaNotConfiguredError('Could not find docker registry in configuration directory: %s'
                                           % self.directory)

    def get_volumes(self):
        """Get the volumes defined in this host's volumes config file.

        :returns: The list of volumes specified in the paasta configuration
        """
        try:
            return self['volumes']
        except KeyError:
            raise PaastaNotConfiguredError('Could not find volumes in configuration directory: %s' % self.directory)

    def get_cluster(self):
        """Get the cluster defined in this host's cluster config file.

        :returns: The name of the cluster defined in the paasta configuration
        """
        try:
            return self['cluster']
        except KeyError:
            raise PaastaNotConfiguredError('Could not find cluster in configuration directory: %s' % self.directory)

    def get_dashboard_links(self):
        return self['dashboard_links']

    def get_api_endpoints(self):
        return self['api_endpoints']

    def get_fsm_template(self):
        fsm_path = os.path.dirname(sys.modules['paasta_tools.cli.fsm'].__file__)
        template_path = os.path.join(fsm_path, "template")
        return self.get('fsm_template', template_path)

    def get_log_writer(self):
        """Get the log_writer configuration out of global paasta config

        :returns: The log_writer dictionary.
        """
        try:
            return self['log_writer']
        except KeyError:
            raise PaastaNotConfiguredError('Could not find log_writer in configuration directory: %s' % self.directory)

    def get_log_reader(self):
        """Get the log_reader configuration out of global paasta config

        :returns: the log_reader dictionary.
        """
        try:
            return self['log_reader']
        except KeyError:
            raise PaastaNotConfiguredError('Could not find log_reader in configuration directory: %s' % self.directory)

    def get_sensu_host(self):
        """Get the host that we should send sensu events to.

        :returns: the sensu_host string, or localhost if not specified.
        """
        return self.get('sensu_host', 'localhost')

    def get_sensu_port(self):
        """Get the port that we should send sensu events to.

        :returns: the sensu_port value as an integer, or 3030 if not specified.
        """
        return int(self.get('sensu_port', 3030))

    def get_dockercfg_location(self):
        """Get the location of the dockerfile, as a URI.

        :returns: the URI specified, or file:///root/.dockercfg if not specified.
        """
        return self.get('dockercfg_location', DEFAULT_DOCKERCFG_LOCATION)

    def get_synapse_port(self):
        """Get the port that haproxy-synapse exposes its status on. Defaults to 3212.

        :returns: the haproxy-synapse status port."""
        return int(self.get('synapse_port', 3212))

    def get_default_synapse_host(self):
        """Get the default host we should interrogate for haproxy-synapse state.

        :returns: A hostname that is running haproxy-synapse."""
        return self.get('synapse_host', 'localhost')

    def get_synapse_haproxy_url_format(self):
        """Get a format string for the URL to query for haproxy-synapse state. This format string gets two keyword
        arguments, host and port. Defaults to "http://{host:s}:{port:d}/;csv;norefresh".

        :returns: A format string for constructing the URL of haproxy-synapse's status page."""
        return self.get('synapse_haproxy_url_format', DEFAULT_SYNAPSE_HAPROXY_URL_FORMAT)

    def get_cluster_autoscaling_resources(self):
        return self.get('cluster_autoscaling_resources', {})

    def get_resource_pool_settings(self):
        return self.get('resource_pool_settings', {})

    def get_cluster_fqdn_format(self):
        """Get a format string that constructs a DNS name pointing at the paasta masters in a cluster. This format
        string gets one parameter: cluster. Defaults to 'paasta-{cluster:s}.yelp'.

        :returns: A format string for constructing the FQDN of the masters in a given cluster."""
        return self.get('cluster_fqdn_format', 'paasta-{cluster:s}.yelp')

    def get_chronos_config(self):
        """Get the chronos config

        :returns: The chronos config dictionary"""
        try:
            return self['chronos_config']
        except KeyError:
            return {}

    def get_performance_check_config(self):
        """Get the performance check config

        :returns: The performance_check config dictionary"""
        try:
            return self['performance_check']
        except KeyError:
            return {}

    def get_marathon_config(self):
        """Get the marathon config

        :returns: The marathon config dictionary"""
        try:
            return self['marathon_config']
        except KeyError:
            return {}

<<<<<<< HEAD
    def get_paasta_native_config(self):
        return self.get('paasta_native', {})
=======
    def get_mesos_cli_config(self):
        """Get the config for mesos-cli

        :returns: The mesos cli config
        """
        return self.get("mesos_config", {})
>>>>>>> 0e2ca9a0


def _run(command, env=os.environ, timeout=None, log=False, stream=False, stdin=None, **kwargs):
    """Given a command, run it. Return a tuple of the return code and any
    output.

    :param timeout: If specified, the command will be terminated after timeout
        seconds.
    :param log: If True, the _log will be handled by _run. If set, it is mandatory
        to pass at least a :service: and a :component: parameter. Optionally you
        can pass :cluster:, :instance: and :loglevel: parameters for logging.
    We wanted to use plumbum instead of rolling our own thing with
    subprocess.Popen but were blocked by
    https://github.com/tomerfiliba/plumbum/issues/162 and our local BASH_FUNC
    magic.
    """
    output = []
    if log:
        service = kwargs['service']
        component = kwargs['component']
        cluster = kwargs.get('cluster', ANY_CLUSTER)
        instance = kwargs.get('instance', ANY_INSTANCE)
        loglevel = kwargs.get('loglevel', DEFAULT_LOGLEVEL)
    try:
        process = Popen(shlex.split(command), stdout=PIPE, stderr=STDOUT, stdin=stdin, env=env)
        process.name = command
        # start the timer if we specified a timeout
        if timeout:
            proctimer = threading.Timer(timeout, _timeout, (process,))
            proctimer.start()
        for line in iter(process.stdout.readline, ''):
            # additional indentation is for the paasta status command only
            if stream:
                if ('paasta_serviceinit status' in command):
                    if 'instance: ' in line:
                        print('  ' + line.rstrip('\n'))
                    else:
                        print('    ' + line.rstrip('\n'))
                else:
                    print(line.rstrip('\n'))
            else:
                output.append(line.rstrip('\n'))

            if log:
                _log(
                    service=service,
                    line=line.rstrip('\n'),
                    component=component,
                    level=loglevel,
                    cluster=cluster,
                    instance=instance,
                )
        # when finished, get the exit code
        returncode = process.wait()
    except OSError as e:
        if log:
            _log(
                service=service,
                line=e.strerror.rstrip('\n'),
                component=component,
                level=loglevel,
                cluster=cluster,
                instance=instance,
            )
        output.append(e.strerror.rstrip('\n'))
        returncode = e.errno
    except (KeyboardInterrupt, SystemExit):
        # need to clean up the timing thread here
        if timeout:
            proctimer.cancel()
        raise
    else:
        # Stop the timer
        if timeout:
            proctimer.cancel()
    if returncode == -9:
        output.append("Command '%s' timed out (longer than %ss)" % (command, timeout))
    return returncode, '\n'.join(output)


def get_umask():
    """Get the current umask for this process. NOT THREAD SAFE."""
    old_umask = os.umask(0022)
    os.umask(old_umask)
    return old_umask


def get_user_agent():
    user_agent = "PaaSTA Tools %s" % paasta_tools.__version__
    if len(sys.argv) >= 1:
        return user_agent + " " + os.path.basename(sys.argv[0])
    else:
        return user_agent


@contextlib.contextmanager
def atomic_file_write(target_path):
    dirname = os.path.dirname(target_path)
    basename = os.path.basename(target_path)

    with tempfile.NamedTemporaryFile(
        dir=dirname,
        prefix=('.%s-' % basename),
        delete=False
    ) as f:
        temp_target_path = f.name
        yield f

    mode = 0666 & (~get_umask())
    os.chmod(temp_target_path, mode)
    os.rename(temp_target_path, target_path)


class InvalidJobNameError(Exception):
    pass


def compose_job_id(name, instance, git_hash=None, config_hash=None, spacer=SPACER):
    """Compose a job/app id by concatenating its name, instance, git hash, and config hash.

    :param name: The name of the service
    :param instance: The instance of the service
    :param git_hash: The git_hash portion of the job_id. If git_hash is set,
                     config_hash must also be set.
    :param config_hash: The config_hash portion of the job_id. If config_hash
                        is set, git_hash must also be set.
    :returns: <name><SPACER><instance> if no tag, or <name><SPACER><instance><SPACER><hashes>...
              if extra hash inputs are provided.

    """
    composed = '%s%s%s' % (name, spacer, instance)
    if git_hash and config_hash:
        composed = '%s%s%s%s%s' % (composed, spacer, git_hash, spacer, config_hash)
    elif git_hash or config_hash:
        raise InvalidJobNameError(
            'invalid job id because git_hash (%s) and config_hash (%s) must '
            'both be defined or neither can be defined' % (git_hash, config_hash))
    return composed


def decompose_job_id(job_id, spacer=SPACER):
    """Break a composed job id into its constituent (service name, instance,
    git hash, config hash) by splitting with ``spacer``.

    :param job_id: The composed id of the job/app
    :returns: A tuple (service name, instance, git hash, config hash) that
        comprise the job_id
    """
    decomposed = job_id.split(spacer)
    if len(decomposed) == 2:
        git_hash = None
        config_hash = None
    elif len(decomposed) == 4:
        git_hash = decomposed[2]
        config_hash = decomposed[3]
    else:
        raise InvalidJobNameError('invalid job id %s' % job_id)
    return (decomposed[0], decomposed[1], git_hash, config_hash)


def build_docker_image_name(upstream_job_name):
    """docker-paasta.yelpcorp.com:443 is the URL for the Registry where PaaSTA
    will look for your images.

    upstream_job_name is a sanitized-for-Jenkins (s,/,-,g) version of the
    service's path in git. E.g. For git.yelpcorp.com:services/foo the
    upstream_job_name is services-foo.
    """
    docker_registry_url = load_system_paasta_config().get_docker_registry()
    name = '%s/services-%s' % (docker_registry_url, upstream_job_name)
    return name


def build_docker_tag(upstream_job_name, upstream_git_commit):
    """Builds the DOCKER_TAG string

    upstream_job_name is a sanitized-for-Jenkins (s,/,-,g) version of the
    service's path in git. E.g. For git.yelpcorp.com:services/foo the
    upstream_job_name is services-foo.

    upstream_git_commit is the SHA that we're building. Usually this is the
    tip of origin/master.
    """
    tag = '%s:paasta-%s' % (
        build_docker_image_name(upstream_job_name),
        upstream_git_commit,
    )
    return tag


def check_docker_image(service, tag):
    """Checks whether the given image for :service: with :tag: exists.

    :raises: ValueError if more than one docker image with :tag: found.
    :returns: True if there is exactly one matching image found.
    """
    docker_client = get_docker_client()
    image_name = build_docker_image_name(service)
    docker_tag = build_docker_tag(service, tag)
    images = docker_client.images(name=image_name)
    result = [image for image in images if docker_tag in image['RepoTags']]
    if len(result) > 1:
        raise ValueError('More than one docker image found with tag %s\n%s' % docker_tag, result)
    return len(result) == 1


def datetime_from_utc_to_local(utc_datetime):
    return datetime_convert_timezone(utc_datetime, dateutil.tz.tzutc(), dateutil.tz.tzlocal())


def datetime_convert_timezone(datetime, from_zone, to_zone):
    datetime = datetime.replace(tzinfo=from_zone)
    converted_datetime = datetime.astimezone(to_zone)
    converted_datetime = converted_datetime.replace(tzinfo=None)
    return converted_datetime


def get_username():
    """Returns the current username in a portable way. Will use the SUDO_USER
    environment variable if present.
    http://stackoverflow.com/a/2899055
    """
    return os.environ.get('SUDO_USER', pwd.getpwuid(os.getuid())[0])


def get_default_cluster_for_service(service, soa_dir=DEFAULT_SOA_DIR):
    cluster = None
    try:
        cluster = load_system_paasta_config().get_cluster()
    except PaastaNotConfiguredError:
        clusters_deployed_to = list_clusters(service, soa_dir=soa_dir)
        if len(clusters_deployed_to) > 0:
            cluster = clusters_deployed_to[0]
        else:
            raise NoConfigurationForServiceError("No cluster configuration found for service %s" % service)
    return cluster


def get_soa_cluster_deploy_files(service=None, soa_dir=DEFAULT_SOA_DIR, instance_type=None):
    if service is None:
        service = '*'
    service_path = os.path.join(soa_dir, service)

    if instance_type in INSTANCE_TYPES:
        instance_types = instance_type
    else:
        instance_types = '|'.join(INSTANCE_TYPES)

    search_re = r'/.*/(' + instance_types + r')-([0-9a-z-_]*)\.yaml$'

    for yaml_file in glob.glob('%s/*.yaml' % service_path):
        cluster_re_match = re.search(search_re, yaml_file)
        if cluster_re_match is not None:
            cluster = cluster_re_match.group(2)
            yield (cluster, yaml_file)


def list_clusters(service=None, soa_dir=DEFAULT_SOA_DIR, instance_type=None):
    """Returns a sorted list of clusters a service is configured to deploy to,
    or all clusters if ``service`` is not specified.

    Includes every cluster that has a ``marathon-*.yaml`` or ``chronos-*.yaml`` file associated with it.

    :param service: The service name. If unspecified, clusters running any service will be included.
    :returns: A sorted list of cluster names
    """
    clusters = set()
    for cluster, _ in get_soa_cluster_deploy_files(
        service=service,
        soa_dir=soa_dir,
        instance_type=instance_type,
    ):
        clusters.add(cluster)
    return sorted(clusters)


def list_all_instances_for_service(service, clusters=None, instance_type=None, soa_dir=DEFAULT_SOA_DIR):
    instances = set()
    if not clusters:
        clusters = list_clusters(service, soa_dir=soa_dir)
    for cluster in clusters:
        for service_instance in get_service_instance_list(service, cluster, instance_type, soa_dir=soa_dir):
            instances.add(service_instance[1])
    return instances


def get_service_instance_list(service, cluster=None, instance_type=None, soa_dir=DEFAULT_SOA_DIR):
    """Enumerate the instances defined for a service as a list of tuples.

    :param service: The service name
    :param cluster: The cluster to read the configuration for
    :param instance_type: The type of instances to examine: 'marathon', 'chronos', or None (default) for both
    :param soa_dir: The SOA config directory to read from
    :returns: A list of tuples of (name, instance) for each instance defined for the service name
    """
    if not cluster:
        cluster = load_system_paasta_config().get_cluster()
    if instance_type in INSTANCE_TYPES:
        instance_types = [instance_type]
    else:
        instance_types = INSTANCE_TYPES

    instance_list = []
    for srv_instance_type in instance_types:
        conf_file = "%s-%s" % (srv_instance_type, cluster)
        log.info("Enumerating all instances for config file: %s/*/%s.yaml" % (soa_dir, conf_file))
        instances = service_configuration_lib.read_extra_service_information(
            service,
            conf_file,
            soa_dir=soa_dir
        )
        for instance in instances:
            instance_list.append((service, instance))

    log.debug("Enumerated the following instances: %s", instance_list)
    return instance_list


def get_services_for_cluster(cluster=None, instance_type=None, soa_dir=DEFAULT_SOA_DIR):
    """Retrieve all services and instances defined to run in a cluster.

    :param cluster: The cluster to read the configuration for
    :param instance_type: The type of instances to examine: 'marathon', 'chronos', or None (default) for both
    :param soa_dir: The SOA config directory to read from
    :returns: A list of tuples of (service, instance)
    """
    if not cluster:
        cluster = load_system_paasta_config().get_cluster()
    rootdir = os.path.abspath(soa_dir)
    log.info("Retrieving all service instance names from %s for cluster %s", rootdir, cluster)
    instance_list = []
    for srv_dir in os.listdir(rootdir):
        instance_list.extend(get_service_instance_list(srv_dir, cluster, instance_type, soa_dir))
    return instance_list


def parse_yaml_file(yaml_file):
    return yaml.load(open(yaml_file))


def get_docker_host():
    return os.environ.get('DOCKER_HOST', 'unix://var/run/docker.sock')


def get_docker_client():
    client_opts = kwargs_from_env(assert_hostname=False)
    if 'base_url' in client_opts:
        return Client(**client_opts)
    else:
        return Client(base_url=get_docker_host(), **client_opts)


def get_running_mesos_docker_containers():
    client = get_docker_client()
    running_containers = client.containers()
    return [container for container in running_containers if "mesos-" in container["Names"][0]]


class TimeoutError(Exception):
    pass


def timeout(seconds=10, error_message=os.strerror(errno.ETIME)):
    def decorator(func):
        def _handle_timeout(signum, frame):
            raise TimeoutError(error_message)

        def wrapper(*args, **kwargs):
            signal.signal(signal.SIGALRM, _handle_timeout)
            signal.alarm(seconds)
            try:
                result = func(*args, **kwargs)
            finally:
                signal.alarm(0)
            return result

        return wraps(func)(wrapper)

    return decorator


class Timeout:
    # From http://stackoverflow.com/questions/2281850/timeout-function-if-it-takes-too-long-to-finish

    def __init__(self, seconds=1, error_message='Timeout'):
        self.seconds = seconds
        self.error_message = error_message

    def handle_timeout(self, signum, frame):
        raise TimeoutError(self.error_message)

    def __enter__(self):
        signal.signal(signal.SIGALRM, self.handle_timeout)
        signal.alarm(self.seconds)

    def __exit__(self, type, value, traceback):
        signal.alarm(0)


def print_with_indent(line, indent=2):
    """Print a line with a given indent level"""
    print(" " * indent + line)


class NoDeploymentsAvailable(Exception):
    pass


def load_deployments_json(service, soa_dir=DEFAULT_SOA_DIR):
    deployment_file = os.path.join(soa_dir, service, 'deployments.json')
    if os.path.isfile(deployment_file):
        with open(deployment_file) as f:
            return DeploymentsJson(json.load(f)['v1'])
    else:
        raise NoDeploymentsAvailable


class DeploymentsJson(dict):

    def get_branch_dict(self, service, branch):
        full_branch = '%s:%s' % (service, branch)
        return self.get(full_branch, {})


def get_paasta_branch_from_deploy_group(identifier):
    return 'paasta-%s' % (identifier)


def get_paasta_branch(cluster, instance):
    return get_paasta_branch_from_deploy_group('%s.%s' % (cluster, instance))


def parse_timestamp(tstamp):
    return datetime.datetime.strptime(tstamp, '%Y%m%dT%H%M%S')


def format_timestamp(dt=None):
    if dt is None:
        dt = datetime.datetime.utcnow()
    return dt.strftime('%Y%m%dT%H%M%S')


def get_paasta_tag_from_deploy_group(identifier, desired_state):
    timestamp = format_timestamp(datetime.datetime.utcnow())
    return 'paasta-%s-%s-%s' % (identifier, timestamp, desired_state)


def get_paasta_tag(cluster, instance, desired_state):
    timestamp = format_timestamp(datetime.datetime.utcnow())
    return 'paasta-%s.%s-%s-%s' % (cluster, instance, timestamp, desired_state)


def format_tag(tag):
    return 'refs/tags/%s' % tag


class NoDockerImageError(Exception):
    pass


def get_docker_url(registry_uri, docker_image):
    """Compose the docker url.
    :param registry_uri: The URI of the docker registry
    :param docker_image: The docker image name, with tag if desired
    :returns: '<registry_uri>/<docker_image>'
    """
    if not docker_image:
        raise NoDockerImageError('Docker url not available because there is no docker_image')
    docker_url = '%s/%s' % (registry_uri, docker_image)
    return docker_url


def get_config_hash(config, force_bounce=None):
    """Create an MD5 hash of the configuration dictionary to be sent to
    Marathon. Or anything really, so long as str(config) works. Returns
    the first 8 characters so things are not really long.

    :param config: The configuration to hash
    :param force_bounce: a timestamp (in the form of a string) that is appended before hashing
                         that can be used to force a hash change
    :returns: A MD5 hash of str(config)
    """
    hasher = hashlib.md5()
    hasher.update(json.dumps(config, sort_keys=True) + (force_bounce or ''))
    return "config%s" % hasher.hexdigest()[:8]


def get_code_sha_from_dockerurl(docker_url):
    """We encode the sha of the code that built a docker image *in* the docker
    url. This function takes that url as input and outputs the partial sha
    """
    parts = docker_url.split('-')
    return "git%s" % parts[-1][:8]


def is_under_replicated(num_available, expected_count, crit_threshold):
    """Calculates if something is under replicated

    :param num_available: How many things are up
    :param expected_count: How many things you think should be up
    :param crit_threshold: Int from 0-100
    :returns: Tuple of (bool, ratio)
    """
    if expected_count == 0:
        ratio = 100
    else:
        ratio = (num_available / float(expected_count)) * 100

    if ratio < crit_threshold:
        return (True, ratio)
    else:
        return (False, ratio)


def deploy_blacklist_to_constraints(deploy_blacklist):
    """Converts a blacklist of locations into marathon appropriate constraints
    https://mesosphere.github.io/marathon/docs/constraints.html#unlike-operator

    :param blacklist: List of lists of locations to blacklist
    :returns: List of lists of constraints
    """
    constraints = []
    for blacklisted_location in deploy_blacklist:
        constraints.append([blacklisted_location[0], "UNLIKE", blacklisted_location[1]])

    return constraints


def deploy_whitelist_to_constraints(deploy_whitelist):
    """Converts a whitelist of locations into marathon appropriate constraints
    https://mesosphere.github.io/marathon/docs/constraints.html#like-operator

    :param deploy_whitelist: List of lists of locations to whitelist
    :returns: List of lists of constraints
    """
    if len(deploy_whitelist) > 0:
        (region_type, regions) = deploy_whitelist
        regionstr = '|'.join(regions)

        return [[region_type, 'LIKE', regionstr]]
    return []


def terminal_len(text):
    """Return the number of characters that text will take up on a terminal. """
    return len(remove_ansi_escape_sequences(text))


def format_table(rows, min_spacing=2):
    """Formats a table for use on the command line.

    :param rows: List of rows, each of which can either be a tuple of strings containing the row's values, or a string
                 to be inserted verbatim. Each row (except literal strings) should be the same number of elements as
                 all the others.
    :returns: A string containing rows formatted as a table.
    """

    list_rows = [r for r in rows if not isinstance(r, basestring)]

    # If all of the rows are strings, we have nothing to do, so short-circuit.
    if not list_rows:
        return rows

    widths = []
    for i in xrange(len(list_rows[0])):
        widths.append(max(terminal_len(r[i]) for r in list_rows))

    expanded_rows = []
    for row in rows:
        if row not in list_rows:
            expanded_rows.append([row])
        else:
            expanded_row = []
            for i, cell in enumerate(row):
                if i == len(row) - 1:
                    padding = ''
                else:
                    padding = ' ' * (widths[i] - terminal_len(cell))
                expanded_row.append(cell + padding)
            expanded_rows.append(expanded_row)

    return [(' ' * min_spacing).join(r) for r in expanded_rows]


def deep_merge_dictionaries(overrides, defaults):
    """
    Merges two dictionaries.
    """
    result = copy.deepcopy(defaults)
    stack = [(overrides, result)]
    while stack:
        source_dict, result_dict = stack.pop()
        for key, value in source_dict.items():
            child = result_dict.setdefault(key, {})
            if isinstance(value, dict) and isinstance(child, dict):
                stack.append((value, child))
            else:
                result_dict[key] = value
    return result


class ZookeeperPool(object):
    """
    A context manager that shares the same KazooClient with its children. The first nested contest manager
    creates and deletes the client and shares it with any of its children. This allows to place a context
    manager over a large number of zookeeper calls without opening and closing a connection each time.
    GIL makes this 'safe'.
    """
    counter = 0
    zk = None

    @classmethod
    def __enter__(cls):
        if cls.zk is None:
            cls.zk = KazooClient(hosts=load_system_paasta_config().get_zk_hosts(), read_only=True)
            cls.zk.start()
        cls.counter = cls.counter + 1
        return cls.zk

    @classmethod
    def __exit__(cls, *args, **kwargs):
        cls.counter = cls.counter - 1
        if cls.counter == 0:
            cls.zk.stop()
            cls.zk.close()
            cls.zk = None


def calculate_tail_lines(verbose_level):
    if verbose_level == 1:
        return 0
    else:
        return 10 ** (verbose_level - 1)


def is_deploy_step(step):
    """
    Returns true if the given step deploys to an instancename
    Returns false if the step is a predefined step-type, e.g. itest or command-*
    """
    return not ((step in DEPLOY_PIPELINE_NON_DEPLOY_STEPS) or (step.startswith('command-')))


def use_requests_cache(cache_name, backend='memory', **kwargs):
    def wrap(fun):
        def fun_with_cache(*args, **kwargs):
            requests_cache.install_cache(cache_name, backend=backend, **kwargs)
            result = fun(*args, **kwargs)
            requests_cache.uninstall_cache()
            return result
        return fun_with_cache
    return wrap


def long_job_id_to_short_job_id(long_job_id):
    service, instance, _, __ = decompose_job_id(long_job_id)
    return compose_job_id(service, instance)<|MERGE_RESOLUTION|>--- conflicted
+++ resolved
@@ -970,17 +970,15 @@
         except KeyError:
             return {}
 
-<<<<<<< HEAD
     def get_paasta_native_config(self):
         return self.get('paasta_native', {})
-=======
+
     def get_mesos_cli_config(self):
         """Get the config for mesos-cli
 
         :returns: The mesos cli config
         """
         return self.get("mesos_config", {})
->>>>>>> 0e2ca9a0
 
 
 def _run(command, env=os.environ, timeout=None, log=False, stream=False, stdin=None, **kwargs):
