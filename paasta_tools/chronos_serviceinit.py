#!/usr/bin/env python
import datetime
import logging
import sys

import humanize
import isodate
import requests_cache

import chronos_tools
from paasta_tools.utils import datetime_from_utc_to_local
from paasta_tools.utils import _log
from paasta_tools.utils import PaastaColors


log = logging.getLogger("__main__")
log.addHandler(logging.StreamHandler(sys.stdout))


# Calls the 'manual start' endpoint in Chronos (https://mesos.github.io/chronos/docs/api.html#manually-starting-a-job),
# running the job now regardless of its 'schedule' and 'disabled' settings. The job's 'schedule' is left unmodified.
def start_chronos_job(service, instance, job_id, client, cluster, job_config, emergency=False):
    name = PaastaColors.cyan(job_id)
    log_reason = PaastaColors.red("EmergencyStart") if emergency else "Brutal bounce"
    log_immediate_run = " and running it immediately" if not job_config['disabled'] else ""
    _log(
        service_name=service,
        line="%s: Sending job %s to Chronos%s" % (log_reason, name, log_immediate_run),
        component='deploy',
        level='event',
        cluster=cluster,
        instance=instance
    )
    client.update(job_config)
    # TODO fail or give some output/feedback to user that the job won't run immediately if disabled (PAASTA-1244)
    if not job_config['disabled']:
        client.run(job_id)


def stop_chronos_job(service, instance, client, cluster, existing_jobs, emergency=False):
    log_reason = PaastaColors.red("EmergencyStop") if emergency else "Brutal bounce"
    for job in existing_jobs:
        name = PaastaColors.cyan(job['name'])
        _log(
            service_name=service,
            line="%s: Killing all tasks for job %s" % (log_reason, name),
            component='deploy',
            level='event',
            cluster=cluster,
            instance=instance
        )
        job['disabled'] = True
        client.update(job)
        client.delete_tasks(job['name'])


def restart_chronos_job(service, instance, job_id, client, cluster, matching_jobs, job_config, emergency=False):
    stop_chronos_job(service, instance, client, cluster, matching_jobs, emergency)
    start_chronos_job(service, instance, job_id, client, cluster, job_config, emergency)


def _get_disabled_status(job):
    status = PaastaColors.red("UNKNOWN")
    if job.get("disabled", False):
        status = PaastaColors.red("Disabled")
    else:
        status = PaastaColors.green("Enabled")
    return status


def _prettify_datetime(dt):
    """Prettify datetime objects further. Ignore hardcoded values like 'never'."""
    pretty_dt = dt
    if isinstance(pretty_dt, datetime.datetime):
        dt_localtime = datetime_from_utc_to_local(dt)
        pretty_dt = "%s, %s" % (
            dt_localtime.strftime("%Y-%m-%dT%H:%M"),
            humanize.naturaltime(dt_localtime),
        )
    return pretty_dt


def _get_last_result(job):
    last_result = PaastaColors.red("UNKNOWN")
    last_result_when = PaastaColors.red("UNKNOWN")
    fail_result = PaastaColors.red("Fail")
    ok_result = PaastaColors.green("OK")
    last_error = job.get("lastError")
    last_success = job.get("lastSuccess")

    if not last_error and not last_success:
        last_result = PaastaColors.yellow("New")
        last_result_when = "never"
    elif not last_error:
        last_result = ok_result
        last_result_when = isodate.parse_datetime(last_success)
    elif not last_success:
        last_result = fail_result
        last_result_when = isodate.parse_datetime(last_error)
    else:
        fail_dt = isodate.parse_datetime(last_error)
        ok_dt = isodate.parse_datetime(last_success)
        if ok_dt > fail_dt:
            last_result = ok_result
            last_result_when = ok_dt
        else:
            last_result = fail_result
            last_result_when = fail_dt

    pretty_last_result_when = _prettify_datetime(last_result_when)
    return (last_result, pretty_last_result_when)


def format_chronos_job_status(job, desired_state):
    """Given a job, returns a pretty-printed human readable output regarding
    the status of the job.

    :param job: dictionary of the job status
    :param desired_state: a pretty-formatted string representing the
    job's started/stopped state as set with paasta emergency-[stop|start], e.g.
    the result of get_desired_state_human()
    """
    disabled_state = _get_disabled_status(job)
    (last_result, last_result_when) = _get_last_result(job)
    return (
        "Status: %(disabled_state)s, %(desired_state)s\n"
        "Last: %(last_result)s (%(last_result_when)s)" % {
            "disabled_state": disabled_state,
            "desired_state": desired_state,
            "last_result": last_result,
            "last_result_when": last_result_when,
        }
    )


def status_chronos_jobs(jobs, job_config):
    """Returns a formatted string of the status of a list of chronos jobs

    :param jobs: list of dicts of chronos job info as returned by the chronos
        client
    """
    if jobs == []:
        return "%s: chronos job is not setup yet" % PaastaColors.yellow("Warning")
    else:
        desired_state = job_config.get_desired_state_human()
        output = [format_chronos_job_status(job, desired_state) for job in jobs]
        return "\n".join(output)


def perform_command(command, service, instance, cluster, verbose, soa_dir):
    chronos_config = chronos_tools.load_chronos_config()
    client = chronos_tools.get_chronos_client(chronos_config)
    complete_job_config = chronos_tools.create_complete_config(service, instance, soa_dir=soa_dir)
    job_id = complete_job_config['name']
    # We add SPACER to the end as an anchor to prevent catching
    # "my_service my_job_extra" when looking for "my_service my_job".
    job_pattern = "^%s%s" % (chronos_tools.compose_job_id(service, instance), chronos_tools.SPACER)
    matching_jobs = chronos_tools.lookup_chronos_jobs(job_pattern, client, include_disabled=True)

    if command == "start":
<<<<<<< HEAD
        start_chronos_job(service, instance, job_id, client, cluster, complete_job_config)
=======
        start_chronos_job(service, instance, job_id, client, cluster, job_config, emergency=True)
>>>>>>> c0f6d2a2
    elif command == "stop":
        stop_chronos_job(service, instance, client, cluster, matching_jobs, emergency=True)
    elif command == "restart":
<<<<<<< HEAD
        restart_chronos_job(service, instance, job_id, client, cluster, matching_jobs, complete_job_config)
=======
        restart_chronos_job(service, instance, job_id, client, cluster, matching_jobs, job_config, emergency=True)
>>>>>>> c0f6d2a2
    elif command == "status":
        # Setting up transparent cache for http API calls
        requests_cache.install_cache("paasta_serviceinit", backend="memory")
        job_config = chronos_tools.load_chronos_job_config(service, instance, cluster, soa_dir=soa_dir)
        print "Job id: %s" % job_id
        print status_chronos_jobs(matching_jobs, job_config)
    else:
        # The command parser shouldn't have let us get this far...
        raise NotImplementedError("Command %s is not implemented!" % command)
    return 0

# vim: tabstop=4 expandtab shiftwidth=4 softtabstop=4<|MERGE_RESOLUTION|>--- conflicted
+++ resolved
@@ -158,19 +158,11 @@
     matching_jobs = chronos_tools.lookup_chronos_jobs(job_pattern, client, include_disabled=True)
 
     if command == "start":
-<<<<<<< HEAD
-        start_chronos_job(service, instance, job_id, client, cluster, complete_job_config)
-=======
-        start_chronos_job(service, instance, job_id, client, cluster, job_config, emergency=True)
->>>>>>> c0f6d2a2
+        start_chronos_job(service, instance, job_id, client, cluster, complete_job_config, emergency=True)
     elif command == "stop":
         stop_chronos_job(service, instance, client, cluster, matching_jobs, emergency=True)
     elif command == "restart":
-<<<<<<< HEAD
-        restart_chronos_job(service, instance, job_id, client, cluster, matching_jobs, complete_job_config)
-=======
-        restart_chronos_job(service, instance, job_id, client, cluster, matching_jobs, job_config, emergency=True)
->>>>>>> c0f6d2a2
+        restart_chronos_job(service, instance, job_id, client, cluster, matching_jobs, complete_job_config, emergency=True)
     elif command == "status":
         # Setting up transparent cache for http API calls
         requests_cache.install_cache("paasta_serviceinit", backend="memory")
