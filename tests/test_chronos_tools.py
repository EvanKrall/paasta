# Copyright 2015 Yelp Inc.
#
# Licensed under the Apache License, Version 2.0 (the "License");
# you may not use this file except in compliance with the License.
# You may obtain a copy of the License at
#
#     http://www.apache.org/licenses/LICENSE-2.0
#
# Unless required by applicable law or agreed to in writing, software
# distributed under the License is distributed on an "AS IS" BASIS,
# WITHOUT WARRANTIES OR CONDITIONS OF ANY KIND, either express or implied.
# See the License for the specific language governing permissions and
# limitations under the License.
import contextlib
import copy
import datetime

import mock
from mock import Mock
from pytest import raises

from paasta_tools import chronos_tools


class TestChronosTools:

    fake_service = 'test-service'
    fake_instance = 'fake-instance'
    fake_job_name = 'test'
    fake_cluster = 'penguin'
    fake_monitoring_info = {'fake_monitoring_info': 'fake_monitoring_value'}
    fake_config_dict = {
        'bounce_method': 'graceful',
        'cmd': '/bin/sleep 40',
        'epsilon': 'PT30M',
        'retries': 5,
        'cpus': 5.5,
        'mem': 1024.4,
        'disabled': True,
        'schedule': 'R/2015-03-25T19:36:35Z/PT5M',
        'schedule_time_zone': 'Zulu',
        'monitoring': fake_monitoring_info,
    }
    fake_branch_dict = {
        'desired_state': 'start',
        'docker_image': 'paasta-%s-%s' % (fake_service, fake_cluster),
    }

    fake_chronos_job_config = chronos_tools.ChronosJobConfig(
        service=fake_service,
        cluster=fake_cluster,
        instance=fake_job_name,
        config_dict=fake_config_dict,
        branch_dict=fake_branch_dict,
    )

    fake_invalid_config_dict = {
        'bounce_method': 'crossover',
        'epsilon': 'nolispe',
        'retries': 5.7,
        'async': True,
        'cpus': 'intel',
        'mem': 'lots',
        'disk': 'all of it',
        'schedule': 'forever/now/5 min',
        'schedule_time_zone': '+0200',
    }
    fake_invalid_chronos_job_config = chronos_tools.ChronosJobConfig(service=fake_service,
                                                                     cluster=fake_cluster,
                                                                     instance=fake_job_name,
                                                                     config_dict=fake_invalid_config_dict,
                                                                     branch_dict=fake_branch_dict,
                                                                     )
    fake_config_file = {
        fake_job_name: fake_config_dict,
        'bad_job': fake_invalid_config_dict,
    }

    def test_chronos_config_object_normal(self):
        fake_json_contents = {
            'user': 'fake_user',
            'password': 'fake_password',
            'url': 'fake_host'
        }
        fake_config = chronos_tools.ChronosConfig(fake_json_contents, 'fake_path')
        assert fake_config.get_username() == 'fake_user'
        assert fake_config.get_password() == 'fake_password'
        assert fake_config.get_url() == 'fake_host'

    def test_chronos_config_object_no_user(self):
        fake_json_contents = {
            'password': 'fake_password',
        }
        fake_config = chronos_tools.ChronosConfig(fake_json_contents, 'fake_path')
        with raises(chronos_tools.ChronosNotConfigured):
            fake_config.get_username()

    def test_chronos_config_object_no_password(self):
        fake_json_contents = {
            'user': 'fake_user',
        }
        fake_config = chronos_tools.ChronosConfig(fake_json_contents, 'fake_path')
        with raises(chronos_tools.ChronosNotConfigured):
            fake_config.get_password()

    def test_chronos_config_object_no_url(self):
        fake_json_contents = {
            'user': 'fake_user',
        }
        fake_config = chronos_tools.ChronosConfig(fake_json_contents, 'fake_path')
        with raises(chronos_tools.ChronosNotConfigured):
            fake_config.get_url()

    def test_load_chronos_config_good(self):
        expected = {'foo': 'bar'}
        file_mock = mock.MagicMock(spec=file)
        with contextlib.nested(
            mock.patch('paasta_tools.chronos_tools.open', create=True, return_value=file_mock),
            mock.patch('json.load', autospec=True, return_value=expected)
        ) as (
            open_file_patch,
            json_patch
        ):
            assert chronos_tools.load_chronos_config() == expected
            open_file_patch.assert_called_once_with('/etc/paasta/chronos.json')
            json_patch.assert_called_once_with(file_mock.__enter__())

    def test_load_chronos_config_bad(self):
        fake_path = '/dne'
        with contextlib.nested(
            mock.patch('paasta_tools.chronos_tools.open', create=True, side_effect=IOError(2, 'a', 'b')),
        ) as (
            open_patch,
        ):
            with raises(chronos_tools.ChronosNotConfigured) as excinfo:
                chronos_tools.load_chronos_config(fake_path)
            assert str(excinfo.value) == "Could not load chronos config file b: a"

    def test_get_chronos_client(self):
        with contextlib.nested(
            mock.patch('chronos.connect', autospec=True),
        ) as (
            mock_connect,
        ):
            fake_config = chronos_tools.ChronosConfig(
                {'user': 'test', 'password': 'pass', 'url': ['some_fake_host']}, '/fake/path')
            chronos_tools.get_chronos_client(fake_config)
            assert mock_connect.call_count == 1

    def test_compose_job_id(self):
        actual = chronos_tools.compose_job_id('service', 'instance')
        assert actual == 'service instance'

    def test_decompose_job_id_without_hashes(self):
        actual = chronos_tools.decompose_job_id('service instance')
        assert actual == ('service', 'instance')

    def test_read_chronos_jobs_for_service(self):
        fake_soa_dir = '/tmp/'
        expected_chronos_conf_file = 'chronos-penguin'
        with contextlib.nested(
            mock.patch('paasta_tools.chronos_tools.load_deployments_json', autospec=True,),
            mock.patch('service_configuration_lib.read_extra_service_information', autospec=True),
        ) as (
            mock_load_deployments_json,
            mock_read_extra_service_information,
        ):
            mock_load_deployments_json.return_value.get_branch_dict.return_value = self.fake_branch_dict
            mock_read_extra_service_information.return_value = self.fake_config_file
            actual = chronos_tools.read_chronos_jobs_for_service(self.fake_service,
                                                                 self.fake_cluster,
                                                                 fake_soa_dir)
            mock_read_extra_service_information.assert_called_once_with(self.fake_service,
                                                                        expected_chronos_conf_file,
                                                                        soa_dir=fake_soa_dir)
            assert actual == self.fake_config_file

    def test_load_chronos_job_config(self):
        fake_soa_dir = '/tmp/'
        with contextlib.nested(
            mock.patch('paasta_tools.chronos_tools.load_deployments_json', autospec=True,),
            mock.patch('paasta_tools.chronos_tools.read_chronos_jobs_for_service', autospec=True),
        ) as (
            mock_load_deployments_json,
            mock_read_chronos_jobs_for_service,
        ):
            mock_load_deployments_json.return_value.get_branch_dict.return_value = self.fake_branch_dict
            mock_read_chronos_jobs_for_service.return_value = self.fake_config_file
            actual = chronos_tools.load_chronos_job_config(service=self.fake_service,
                                                           instance=self.fake_job_name,
                                                           cluster=self.fake_cluster,
                                                           soa_dir=fake_soa_dir)
            mock_load_deployments_json.assert_called_once_with(self.fake_service, soa_dir=fake_soa_dir)
            mock_read_chronos_jobs_for_service.assert_called_once_with(self.fake_service,
                                                                       self.fake_cluster,
                                                                       soa_dir=fake_soa_dir)
            assert actual == self.fake_chronos_job_config

    def test_load_chronos_job_config_can_ignore_deployments(self):
        fake_soa_dir = '/tmp/'
        with contextlib.nested(
            mock.patch('paasta_tools.chronos_tools.load_deployments_json', autospec=True,),
            mock.patch('paasta_tools.chronos_tools.read_chronos_jobs_for_service', autospec=True),
        ) as (
            mock_load_deployments_json,
            mock_read_chronos_jobs_for_service,
        ):
            mock_read_chronos_jobs_for_service.return_value = self.fake_config_file
            actual = chronos_tools.load_chronos_job_config(service=self.fake_service,
                                                           instance=self.fake_job_name,
                                                           cluster=self.fake_cluster,
                                                           load_deployments=False,
                                                           soa_dir=fake_soa_dir)
            mock_read_chronos_jobs_for_service.assert_called_once_with(self.fake_service,
                                                                       self.fake_cluster,
                                                                       soa_dir=fake_soa_dir)
            assert not mock_load_deployments_json.called
            assert dict(actual) == dict(self.fake_chronos_job_config)

    def test_load_chronos_job_config_unknown_job(self):
        with contextlib.nested(
            mock.patch('paasta_tools.chronos_tools.read_chronos_jobs_for_service', autospec=True),
        ) as (
            mock_read_chronos_jobs_for_service,
        ):
            mock_read_chronos_jobs_for_service.return_value = []
            with raises(chronos_tools.UnknownChronosJobError) as exc:
                chronos_tools.load_chronos_job_config(service='fake_service',
                                                      instance='fake_job',
                                                      cluster='fake_cluster',
                                                      soa_dir='fake_dir')
            mock_read_chronos_jobs_for_service.assert_called_once_with('fake_service',
                                                                       'fake_cluster',
                                                                       soa_dir='fake_dir')
            assert str(exc.value) == 'No job named "fake_job" in config file chronos-fake_cluster.yaml'

    def test_get_bounce_method_in_config(self):
        expected = self.fake_config_dict['bounce_method']
        actual = self.fake_chronos_job_config.get_bounce_method()
        assert actual == expected

    def test_get_bounce_method_default(self):
        fake_conf = chronos_tools.ChronosJobConfig(
            service='fake_name',
            cluster='fake_cluster',
            instance='fake_instance',
            config_dict={},
            branch_dict={},
        )
        actual = fake_conf.get_bounce_method()
        assert actual == 'graceful'

    def test_get_cpus_in_config(self):
        expected = self.fake_monitoring_info
        actual = self.fake_chronos_job_config.get_monitoring()
        assert actual == expected

    def test_get_epsilon_default(self):
        fake_conf = chronos_tools.ChronosJobConfig(
            service='fake_name',
            cluster='fake_cluster',
            instance='fake_instance',
            config_dict={},
            branch_dict={},
        )
        actual = fake_conf.get_epsilon()
        assert actual == 'PT60S'

    def test_get_epsilon(self):
        fake_epsilon = 'fake_epsilon'
        fake_conf = chronos_tools.ChronosJobConfig(
            service='fake_name',
            cluster='fake_cluster',
            instance='fake_instance',
            config_dict={
                'epsilon': fake_epsilon,
            },
            branch_dict={},
        )
        actual = fake_conf.get_epsilon()
        assert actual == fake_epsilon

    def test_get_docker_image(self):
        expected = self.fake_branch_dict['docker_image']
        actual = self.fake_chronos_job_config.get_docker_image()
        assert actual == expected

    def test_get_service(self):
        expected = 'test-service'
        actual = self.fake_chronos_job_config.get_service()
        assert actual == expected

    def test_get_cmd_uses_time_parser(self):
        fake_cmd = 'foo bar baz'
        fake_config_dict = {
            'bounce_method': 'graceful',
            'cmd': fake_cmd,
            'epsilon': 'PT30M',
            'retries': 5,
            'cpus': 5.5,
            'mem': 1024.4,
            'disabled': True,
            'schedule': 'R/2015-03-25T19:36:35Z/PT5M',
            'schedule_time_zone': 'Zulu',
            'monitoring': {},
        }
        expected = 'parsed_time'
        with mock.patch(
            'paasta_tools.chronos_tools.parse_time_variables', autospec=True, return_value=expected
        ) as mock_parse_time_variables:
            fake_chronos_job_config = chronos_tools.ChronosJobConfig(
                service='fake_service',
                cluster='fake_cluster',
                instance='fake_job',
                config_dict=fake_config_dict,
                branch_dict={},
            )
            actual = fake_chronos_job_config.get_cmd()
            mock_parse_time_variables.assert_called_once_with(fake_cmd)
        assert actual == expected

    def test_get_owner(self):
        fake_owner = 'fake_team'
        with mock.patch('paasta_tools.monitoring_tools.get_team', autospec=True) as mock_get_team:
            mock_get_team.return_value = fake_owner
            actual = self.fake_chronos_job_config.get_owner()
            assert actual == fake_owner

    def test_get_shell_without_args_specified(self):
        fake_conf = chronos_tools.ChronosJobConfig(
            service='fake_name',
            cluster='fake_cluster',
            instance='fake_instance',
            config_dict={'args': ['a', 'b']},
            branch_dict={},
        )
        actual = fake_conf.get_shell()
        assert actual is False

    def test_get_shell_when_args_present(self):
        fake_conf = chronos_tools.ChronosJobConfig(
            service='fake_name',
            cluster='fake_cluster',
            instance='fake_instance',
            config_dict={},
            branch_dict={},
        )
        assert fake_conf.get_shell() is True

    def test_get_env(self):
        input_env = {'foo': 'bar', 'biz': 'baz'}
        fake_conf = chronos_tools.ChronosJobConfig(
            service='fake_name',
            cluster='fake_cluster',
            instance='fake_instance',
            config_dict={'env': input_env},
            branch_dict={},
        )
        expected_env = [
            {"name": "PAASTA_CLUSTER", "value": "fake_cluster"},
            {"name": "PAASTA_SERVICE", "value": "fake_name"},
            {"name": "PAASTA_INSTANCE", "value": "fake_instance"},
            {"name": "foo", "value": "bar"},
            {"name": "biz", "value": "baz"},
        ]
        assert sorted(fake_conf.get_env()) == sorted(expected_env)

    def test_get_constraints(self):
        fake_constraints = 'fake_constraints'
        fake_conf = chronos_tools.ChronosJobConfig(
            service='fake_name',
            cluster='fake_cluster',
            instance='fake_instance',
            config_dict={'constraints': fake_constraints},
            branch_dict={},
        )
        actual = fake_conf.get_constraints()
        assert actual == fake_constraints

    def test_get_constraints_pool(self):
        fake_pool = 'poolname'
        fake_conf = chronos_tools.ChronosJobConfig(
            service='fake_name',
            cluster='fake_cluster',
            instance='fake_instance',
            config_dict={'pool': fake_pool},
            branch_dict={},
        )
        actual = fake_conf.get_constraints()
        assert actual == [['pool', 'EQUALS', 'poolname']]

    def test_get_retries_default(self):
        fake_conf = chronos_tools.ChronosJobConfig(
            service='fake_name',
            cluster='fake_cluster',
            instance='fake_instance',
            config_dict={},
            branch_dict={},
        )
        actual = fake_conf.get_retries()
        assert actual == 2

    def test_get_retries(self):
        fake_retries = 'fake_retries'
        fake_conf = chronos_tools.ChronosJobConfig(
            service='fake_name',
            cluster='fake_cluster',
            instance='fake_instance',
            config_dict={'retries': fake_retries},
            branch_dict={},
        )
        actual = fake_conf.get_retries()
        assert actual == fake_retries

    def test_get_disabled_default(self):
        fake_conf = chronos_tools.ChronosJobConfig(
            service='fake_name',
            cluster='fake_cluster',
            instance='fake_instance',
            config_dict={},
            branch_dict={},
        )
        actual = fake_conf.get_disabled()
        assert not actual

    def test_get_disabled(self):
        fake_conf = chronos_tools.ChronosJobConfig(
            service='fake_name',
            cluster='fake_cluster',
            instance='fake_instance',
            config_dict={'disabled': True},
            branch_dict={},
        )
        actual = fake_conf.get_disabled()
        assert actual

    def test_get_schedule(self):
        fake_schedule = 'fake_schedule'
        fake_conf = chronos_tools.ChronosJobConfig(
            service='fake_name',
            cluster='fake_cluster',
            instance='fake_instance',
            config_dict={'schedule': fake_schedule},
            branch_dict={},
        )
        actual = fake_conf.get_schedule()
        assert actual == fake_schedule

    def test_get_schedule_time_zone(self):
        fake_schedule_time_zone = 'fake_schedule_time_zone'
        fake_conf = chronos_tools.ChronosJobConfig(
            service='fake_name',
            cluster='fake_cluster',
            instance='fake_instance',
            config_dict={'schedule_time_zone': fake_schedule_time_zone},
            branch_dict={},
        )
        actual = fake_conf.get_schedule_time_zone()
        assert actual == fake_schedule_time_zone

    def test_get_parents_ok(self):
        fake_conf = chronos_tools.ChronosJobConfig(
            service='fake_name',
            cluster='fake_cluster',
            instance='fake_instance',
            config_dict={'parents': None},
            branch_dict={},
        )
        assert fake_conf.get_parents() is None

    def test_get_parents_bad(self):
        fake_conf = chronos_tools.ChronosJobConfig(
            service='fake_name',
            cluster='fake_cluster',
            instance='fake_instance',
            config_dict={'parents': ['my-parent']},
            branch_dict={},
        )
        assert fake_conf.get_parents() == ['my-parent']

    def test_check_parents_none(self):
        fake_conf = chronos_tools.ChronosJobConfig(
            service='fake_name',
            cluster='fake_cluster',
            instance='fake_instance',
            config_dict={'parents': None},
            branch_dict={},
        )
        okay, msg = fake_conf.check_parents()
        assert okay is True
        assert msg == ''

    def test_check_parents_all_ok(self):
        fake_conf = chronos_tools.ChronosJobConfig(
            service='fake_name',
            cluster='fake_cluster',
            instance='fake_instance',
            config_dict={'parents': ['service1.instance1', 'service1.instance2']},
            branch_dict={},
        )
        okay, msg = fake_conf.check_parents()
        assert okay is True
        assert msg == ''

    def test_check_parents_one_bad(self):
        fake_conf = chronos_tools.ChronosJobConfig(
            service='fake_name',
            cluster='fake_cluster',
            instance='fake_instance',
            config_dict={'parents': ['service1.instance1', 'service1-instance1']},
            branch_dict={},
        )
        okay, msg = fake_conf.check_parents()
        assert okay is False
        assert msg == 'The job name(s) service1-instance1 is not formatted correctly: expected service.instance'

    def test_check_parents_all_bad(self):
        fake_conf = chronos_tools.ChronosJobConfig(
            service='fake_name',
            cluster='fake_cluster',
            instance='fake_instance',
            config_dict={'parents': ['service1-instance1', 'service1-instance2']},
            branch_dict={},
        )
        okay, msg = fake_conf.check_parents()
        assert okay is False
        assert msg == ('The job name(s) service1-instance1, service1-instance2'
                       ' is not formatted correctly: expected service.instance')

    def test_check_bounce_method_valid(self):
        okay, msg = self.fake_chronos_job_config.check_bounce_method()
        assert okay is True
        assert msg == ''

    def test_check_bounce_method_invalid(self):
        okay, msg = self.fake_invalid_chronos_job_config.check_bounce_method()
        assert okay is False
        assert msg.startswith('The specified bounce method "crossover" is invalid. It must be one of (')
        for bounce_method in chronos_tools.VALID_BOUNCE_METHODS:
            assert bounce_method in msg

    def test_check_epsilon_valid(self):
        okay, msg = self.fake_chronos_job_config.check_epsilon()
        assert okay is True
        assert msg == ''

    def test_check_epsilon_invalid(self):
        okay, msg = self.fake_invalid_chronos_job_config.check_epsilon()
        assert okay is False
        assert msg == 'The specified epsilon value "nolispe" does not conform to the ISO8601 format.'

    def test_check_retries_valid(self):
        okay, msg = self.fake_chronos_job_config.check_retries()
        assert okay is True
        assert msg == ''

    def test_check_retries_invalid(self):
        okay, msg = self.fake_invalid_chronos_job_config.check_retries()
        assert okay is False
        assert msg == 'The specified retries value "5.7" is not a valid int.'

    def test_check_cpus_valid(self):
        okay, msg = self.fake_chronos_job_config.check_cpus()
        assert okay is True
        assert msg == ''

    def test_check_cpus_invalid(self):
        okay, msg = self.fake_invalid_chronos_job_config.check_cpus()
        assert okay is False
        assert msg == 'The specified cpus value "intel" is not a valid float.'

    def test_check_mem_valid(self):
        okay, msg = self.fake_chronos_job_config.check_mem()
        assert okay is True
        assert msg == ''

    def test_check_mem_invalid(self):
        okay, msg = self.fake_invalid_chronos_job_config.check_mem()
        assert okay is False
        assert msg == 'The specified mem value "lots" is not a valid float.'

    def test_check_schedule_repeat_helper_valid(self):
        assert self.fake_invalid_chronos_job_config._check_schedule_repeat_helper('R32') is True

    def test_check_schedule_repeat_helper_valid_infinite(self):
        assert self.fake_invalid_chronos_job_config._check_schedule_repeat_helper('R') is True

    def test_check_schedule_repeat_helper_invalid_empty(self):
        assert self.fake_invalid_chronos_job_config._check_schedule_repeat_helper('') is False

    def test_check_schedule_repeat_helper_invalid_no_r(self):
        assert self.fake_invalid_chronos_job_config._check_schedule_repeat_helper('32') is False

    def test_check_schedule_repeat_helper_invalid_float(self):
        assert self.fake_invalid_chronos_job_config._check_schedule_repeat_helper('R6.9') is False

    def test_check_schedule_repeat_helper_invalid_negative(self):
        assert self.fake_invalid_chronos_job_config._check_schedule_repeat_helper('R-8') is False

    def test_check_schedule_repeat_helper_invalid_other_text(self):
        assert self.fake_invalid_chronos_job_config._check_schedule_repeat_helper('BR72') is False

    def test_check_schedule_valid_complete(self):
        okay, msg = self.fake_chronos_job_config.check_schedule()
        assert okay is True
        assert msg == ''

    def test_check_schedule_invalid_empty_start_time(self):
        fake_schedule = 'R10//PT70S'
        chronos_config = chronos_tools.ChronosJobConfig(
            service='',
            cluster='',
            instance='',
            config_dict={'schedule': fake_schedule},
            branch_dict={},
        )
        okay, msg = chronos_config.check_schedule()
        assert okay is False
        assert msg == 'The specified schedule "%s" does not contain a start time' % fake_schedule

    def test_check_schedule_invalid_start_time_no_t_designator(self):
        fake_start_time = 'now'
        fake_schedule = 'R10/%s/PT70S' % fake_start_time
        chronos_config = chronos_tools.ChronosJobConfig(
            service='',
            cluster='',
            instance='',
            config_dict={'schedule': fake_schedule},
            branch_dict={},
        )
        fake_isodate_exception = 'ISO 8601 time designator \'T\' missing. Unable to parse datetime string \'now\''
        okay, msg = chronos_config.check_schedule()
        assert okay is False
        assert msg == ('The specified start time "%s" in schedule "%s" does not conform to the ISO 8601 format:\n%s'
                       % (fake_start_time, fake_schedule, fake_isodate_exception))

    def test_check_schedule_invalid_start_time_bad_date(self):
        fake_start_time = 'todayT19:20:30Z'
        fake_schedule = 'R10/%s/PT70S' % fake_start_time
        chronos_config = chronos_tools.ChronosJobConfig(
            service='',
            cluster='',
            instance='',
            config_dict={'schedule': fake_schedule},
            branch_dict={},
        )
        fake_isodate_exception = 'Unrecognised ISO 8601 date format: \'today\''
        okay, msg = chronos_config.check_schedule()
        assert okay is False
        assert msg == ('The specified start time "%s" in schedule "%s" does not conform to the ISO 8601 format:\n%s'
                       % (fake_start_time, fake_schedule, fake_isodate_exception))

    def test_check_schedule_invalid_start_time_bad_time(self):
        fake_start_time = '1994-02-18Tmorning'
        fake_schedule = 'R10/%s/PT70S' % fake_start_time
        chronos_config = chronos_tools.ChronosJobConfig(
            service='',
            cluster='',
            instance='',
            config_dict={'schedule': fake_schedule},
            branch_dict={},
        )
        fake_isodate_exception = 'Unrecognised ISO 8601 time format: \'morning\''
        okay, msg = chronos_config.check_schedule()
        assert okay is False
        assert msg == ('The specified start time "%s" in schedule "%s" does not conform to the ISO 8601 format:\n%s'
                       % (fake_start_time, fake_schedule, fake_isodate_exception))

    def test_check_schedule_invalid_empty_interval(self):
        fake_schedule = 'R10/2015-03-25T19:36:35Z/'
        chronos_config = chronos_tools.ChronosJobConfig(
            service='',
            cluster='',
            instance='',
            config_dict={'schedule': fake_schedule},
            branch_dict={},
        )
        okay, msg = chronos_config.check_schedule()
        assert okay is False
        assert msg == ('The specified interval "" in schedule "%s" does not conform to the ISO 8601 format.'
                       % fake_schedule)

    def test_check_schedule_invalid_interval(self):
        fake_schedule = 'R10/2015-03-25T19:36:35Z/Mondays'
        chronos_config = chronos_tools.ChronosJobConfig(
            service='',
            cluster='',
            instance='',
            config_dict={'schedule': fake_schedule},
            branch_dict={},
        )
        okay, msg = chronos_config.check_schedule()
        assert okay is False
        assert msg == ('The specified interval "Mondays" in schedule "%s" does not conform to the ISO 8601 format.'
                       % fake_schedule)

    def test_check_schedule_low_interval(self):
        fake_schedule = 'R10/2015-03-25T19:36:35Z/PT10S'
        chronos_config = chronos_tools.ChronosJobConfig(
            service='',
            cluster='',
            instance='',
            config_dict={'schedule': fake_schedule},
            branch_dict={},
        )
        okay, msg = chronos_config.check_schedule()
        assert okay is False
        assert msg == 'Unsupported interval "PT10S": jobs must be run at an interval of > 60 seconds'

    def test_check_schedule_invalid_empty_repeat(self):
        fake_schedule = '/2015-03-25T19:36:35Z/PT70S'
        chronos_config = chronos_tools.ChronosJobConfig(
            service='',
            cluster='',
            instance='',
            config_dict={'schedule': fake_schedule},
            branch_dict={},
        )
        okay, msg = chronos_config.check_schedule()
        assert okay is False
        assert msg == ('The specified repeat "" in schedule "%s" does not conform to the ISO 8601 format.'
                       % fake_schedule)

    def test_check_schedule_invalid_repeat(self):
        fake_schedule = 'forever/2015-03-25T19:36:35Z/PT70S'
        chronos_config = chronos_tools.ChronosJobConfig(
            service='',
            cluster='',
            instance='',
            config_dict={'schedule': fake_schedule},
            branch_dict={},
        )
        okay, msg = chronos_config.check_schedule()
        assert okay is False
        assert msg == ('The specified repeat "forever" in schedule "%s" does not conform to the ISO 8601 format.'
                       % fake_schedule)

    def test_check_schedule_time_zone_valid(self):
        okay, msg = self.fake_chronos_job_config.check_schedule_time_zone()
        assert okay is True
        assert msg == ''

    def test_check_schedule_time_zone_valid_empty(self):
        chronos_config = chronos_tools.ChronosJobConfig(
            service='',
            cluster='',
            instance='',
            config_dict={'schedule_time_zone': ''},
            branch_dict={},
        )
        okay, msg = chronos_config.check_schedule_time_zone()
        assert okay is True
        assert msg == ''

    def test_check_schedule_time_zone_invalid(self):
        okay, msg = self.fake_invalid_chronos_job_config.check_schedule_time_zone()
        assert okay is True  # FIXME implement the validator
        assert msg == ''  # FIXME implement the validator
        # assert okay is False
        # assert msg == 'The specified time zone "+0200" does not conform to the tz database format.'

    def test_get_desired_state_human_when_stopped(self):
        fake_conf = chronos_tools.ChronosJobConfig(
            service='',
            cluster='',
            instance='',
            config_dict={},
            branch_dict={'desired_state': 'stop'},
        )
        assert 'Disabled' in fake_conf.get_desired_state_human()

    def test_get_desired_state_human_with_started(self):
        fake_conf = chronos_tools.ChronosJobConfig(
            service='',
            cluster='',
            instance='',
            config_dict={},
            branch_dict={'desired_state': 'start'},
        )
        assert 'Scheduled' in fake_conf.get_desired_state_human()

    def test_check_param_with_check(self):
        with contextlib.nested(
            mock.patch('paasta_tools.chronos_tools.ChronosJobConfig.check_cpus', autospec=True),
        ) as (
            mock_check_cpus,
        ):
            mock_check_cpus.return_value = True, ''
            param = 'cpus'
            okay, msg = self.fake_chronos_job_config.check(param)
            assert mock_check_cpus.call_count == 1
            assert okay is True
            assert msg == ''

    def test_check_param_without_check(self):
        param = 'owner'
        okay, msg = self.fake_chronos_job_config.check(param)
        assert okay is True
        assert msg == ''

    def test_check_unknown_param(self):
        param = 'boat'
        okay, msg = self.fake_chronos_job_config.check(param)
        assert okay is False
        assert msg == 'Your Chronos config specifies "boat", an unsupported parameter.'

    def test_format_chronos_job_dict(self):
        fake_service = 'test_service'
        fake_job_name = 'test_job'
        fake_owner = 'test_team'
        fake_command = 'echo foo >> /tmp/test_service_log'
        fake_schedule = 'R10/2012-10-01T05:52:00Z/PT1M'
        fake_epsilon = 'PT60S'
        fake_docker_url = 'fake_docker_image_url'
        fake_docker_volumes = ['fake_docker_volume']

        chronos_job_config = chronos_tools.ChronosJobConfig(
            service=fake_service,
            cluster='',
            instance=fake_job_name,
            config_dict={
                'cmd': fake_command,
                'schedule': fake_schedule,
                'epsilon': 'PT60S',
            },
            branch_dict={},
        )
        expected = {
            'name': fake_job_name,
            'command': fake_command,
            'schedule': fake_schedule,
            'scheduleTimeZone': None,
            'environmentVariables': mock.ANY,
            'arguments': None,
            'constraints': [['pool', 'EQUALS', 'default']],
            'retries': 2,
            'epsilon': fake_epsilon,
            'name': 'test_job',
            'cpus': 0.25,
            'async': False,
            'owner': fake_owner,
            'disabled': False,
            'mem': 1024,
            'container': {
                'network': 'BRIDGE',
                'volumes': fake_docker_volumes,
                'image': fake_docker_url,
                'type': 'DOCKER',
            },
            'uris': ['file:///root/.dockercfg', ],
            'shell': True,
        }
        with contextlib.nested(
            mock.patch('paasta_tools.monitoring_tools.get_team', return_value=fake_owner, autospec=True),
        ):
            actual = chronos_job_config.format_chronos_job_dict(fake_docker_url, fake_docker_volumes)
            assert actual == expected

    def test_format_chronos_job_dict_invalid_param(self):
        fake_service = 'test_service'
        fake_job_name = 'test_job'
        fake_command = 'echo foo >> /tmp/test_service_log'
        fake_schedule = 'fake_bad_schedule'
        invalid_config = chronos_tools.ChronosJobConfig(
            service=fake_service,
            cluster='',
            instance=fake_job_name,
            config_dict={
                'cmd': fake_command,
                'schedule': fake_schedule,
                'epsilon': 'PT60S',
            },
            branch_dict={},
        )
        with raises(chronos_tools.InvalidChronosConfigError) as exc:
            invalid_config.format_chronos_job_dict('', [])
        assert 'The specified schedule "%s" is invalid' % fake_schedule in exc.value

    def test_list_job_names(self):
        fake_name = 'vegetables'
        fake_job_1 = 'carrot'
        fake_job_2 = 'celery'
        fake_cluster = 'broccoli'
        fake_dir = '/nail/home/veggies'
        fake_job_config = {fake_job_1: self.fake_config_dict,
                           fake_job_2: self.fake_config_dict}
        expected = [(fake_name, fake_job_1), (fake_name, fake_job_2)]
        with mock.patch('service_configuration_lib.read_extra_service_information', autospec=True,
                        return_value=fake_job_config) as read_extra_info_patch:
            actual = chronos_tools.list_job_names(fake_name, fake_cluster, fake_dir)
            read_extra_info_patch.assert_called_once_with(fake_name, "chronos-broccoli", soa_dir=fake_dir)
            assert sorted(expected) == sorted(actual)

    def test_get_chronos_jobs_for_cluster(self):
        with mock.patch('paasta_tools.chronos_tools.get_services_for_cluster',
                        autospec=True,
                        return_value=[],
                        ) as get_services_for_cluster_patch:
            assert chronos_tools.get_chronos_jobs_for_cluster('mycluster', soa_dir='my_soa_dir') == []
            get_services_for_cluster_patch.assert_called_once_with('mycluster', 'chronos', 'my_soa_dir')

    def test_lookup_chronos_jobs_with_service_and_instance(self):
        fake_client = mock.Mock()
        fake_service = 'fake_service'
        fake_instance = 'fake_instance'
        with mock.patch('paasta_tools.chronos_tools.filter_chronos_jobs', autospec=True) as mock_filter_chronos_jobs:
            chronos_tools.lookup_chronos_jobs(
                client=fake_client,
                service=fake_service,
                instance=fake_instance,
            )
            mock_filter_chronos_jobs.assert_called_once_with(
                jobs=fake_client.list.return_value,
                service=fake_service,
                instance=fake_instance,
                include_disabled=False,
            )

    def test_filter_chronos_jobs_with_no_filters(self):
        fake_jobs = [
            {
                'name': chronos_tools.compose_job_id(
                    'fake_service',
                    'fake_instance',
                ),
                'disabled': False,
            },
            {
                'name': chronos_tools.compose_job_id(
                    'other_fake_service',
                    'other_fake_instance',
                ),
                'disabled': False,
            },
        ]
        expected = fake_jobs
        actual = chronos_tools.filter_chronos_jobs(
            jobs=fake_jobs,
            service=None,
            instance=None,
            include_disabled=True,
        )
        assert sorted(actual) == sorted(expected)

    def test_filter_chronos_jobs_with_service_and_instance(self):
        fake_service = 'fake_service'
        fake_instance = 'fake_instance'
        fake_jobs = [
            {
                'name': chronos_tools.compose_job_id(
                    'fake_service',
                    'fake_instance',
                ),
                'disabled': False,
            },
            {
                'name': chronos_tools.compose_job_id(
                    'other_fake_service',
                    'other_fake_instance',
                ),
                'disabled': False,
            },
        ]
        expected = [fake_jobs[0]]
        actual = chronos_tools.filter_chronos_jobs(
            jobs=fake_jobs,
            service=fake_service,
            instance=fake_instance,
            include_disabled=False,
        )
        assert sorted(actual) == sorted(expected)

    def test_filter_chronos_jobs_include_disabled(self):
        fake_service = 'fake_service'
        fake_instance = 'fake_instance'
        fake_jobs = [
            {
                'name': chronos_tools.compose_job_id(
                    fake_service,
                    fake_instance,
                ),
                'disabled': False,
            },
            {
                'name': chronos_tools.compose_job_id(
                    fake_service,
                    fake_instance,
                ),
                'disabled': False,
            },
            {
                'name': chronos_tools.compose_job_id(
                    fake_service,
                    fake_instance,
                ),
                'disabled': True,
            },
            {
                'name': chronos_tools.compose_job_id(
                    'some_other_service',
                    'some_other_instance',
                ),
                'disabled': False,
            },
        ]
        expected = [fake_jobs[0], fake_jobs[1], fake_jobs[2]]
        actual = chronos_tools.filter_chronos_jobs(
            jobs=fake_jobs,
            service=fake_service,
            instance=fake_instance,
            include_disabled=True,
        )
        assert sorted(actual) == sorted(expected)

    def test_filter_chronos_jobs_skips_non_paasta_job_id(self):
        fake_jobs = [
            {
                'name': 'some non-paasta job',
                'disabled': False,
            },
        ]
        actual = chronos_tools.filter_chronos_jobs(
            jobs=fake_jobs,
            service='whatever',
            instance='whatever',
            include_disabled=False,
        )
        # The main thing here is that InvalidJobNameError is not raised.
        assert actual == []

    def test_create_complete_config(self):
        fake_owner = 'test_team'
        fake_config_hash = 'fake_config_hash'
        with contextlib.nested(
            mock.patch('paasta_tools.chronos_tools.load_system_paasta_config', autospec=True),
            mock.patch('paasta_tools.chronos_tools.load_chronos_job_config',
                       autospec=True, return_value=self.fake_chronos_job_config),
            mock.patch('paasta_tools.monitoring_tools.get_team', return_value=fake_owner),
            mock.patch('paasta_tools.chronos_tools.get_config_hash', return_value=fake_config_hash),
        ) as (
            load_system_paasta_config_patch,
            load_chronos_job_config_patch,
            mock_get_team,
            mock_get_config_hash,
        ):
            load_system_paasta_config_patch.return_value.get_volumes = mock.Mock(return_value=[])
            load_system_paasta_config_patch.return_value.get_docker_registry = mock.Mock(return_value='fake_registry')
            actual = chronos_tools.create_complete_config('fake-service', 'fake-job')
            expected = {
                'arguments': None,
<<<<<<< HEAD
                'description': fake_config_hash,
                'constraints': None,
=======
                'constraints': [['pool', 'EQUALS', 'default']],
>>>>>>> f31f0cc2
                'schedule': 'R/2015-03-25T19:36:35Z/PT5M',
                'async': False,
                'cpus': 5.5,
                'scheduleTimeZone': 'Zulu',
                'environmentVariables': mock.ANY,
                'retries': 5,
                'disabled': False,
                'name': 'fake-service fake-job',
                'command': '/bin/sleep 40',
                'epsilon': 'PT30M',
                'container': {
                    'network': 'BRIDGE',
                    'volumes': [],
                    'image': "fake_registry/paasta-test-service-penguin",
                    'type': 'DOCKER'
                },
                'uris': ['file:///root/.dockercfg', ],
                'mem': 1024.4,
                'owner': fake_owner,
                'shell': True,
            }
            assert actual == expected

    def test_create_complete_config_desired_state_start(self):
        fake_owner = 'test_team'
        fake_chronos_job_config = chronos_tools.ChronosJobConfig(
            service=self.fake_service,
            cluster='',
            instance=self.fake_job_name,
            config_dict=self.fake_config_dict,
            branch_dict={
                'desired_state': 'start',
                'docker_image': 'fake_image'
            },
        )
        fake_config_hash = 'fake_config_hash'
        with contextlib.nested(
            mock.patch('paasta_tools.chronos_tools.load_system_paasta_config', autospec=True),
            mock.patch('paasta_tools.chronos_tools.load_chronos_job_config',
                       autospec=True, return_value=fake_chronos_job_config),
            mock.patch('paasta_tools.monitoring_tools.get_team', return_value=fake_owner),
            mock.patch('paasta_tools.chronos_tools.get_config_hash', return_value=fake_config_hash),
        ) as (
            load_system_paasta_config_patch,
            load_chronos_job_config_patch,
            mock_get_team,
            mock_fake_config_hash,
        ):
            load_system_paasta_config_patch.return_value.get_volumes = mock.Mock(return_value=[])
            load_system_paasta_config_patch.return_value.get_docker_registry = mock.Mock(return_value='fake_registry')
            actual = chronos_tools.create_complete_config('fake_service', 'fake_job')
            expected = {
                'arguments': None,
<<<<<<< HEAD
                'description': fake_config_hash,
                'constraints': None,
=======
                'constraints': [['pool', 'EQUALS', 'default']],
>>>>>>> f31f0cc2
                'schedule': 'R/2015-03-25T19:36:35Z/PT5M',
                'async': False,
                'cpus': 5.5,
                'scheduleTimeZone': 'Zulu',
                'environmentVariables': mock.ANY,
                'retries': 5,
                'disabled': False,
                'name': 'fake_service fake_job',
                'command': '/bin/sleep 40',
                'epsilon': 'PT30M',
                'container': {
                    'network': 'BRIDGE',
                    'volumes': [],
                    'image': "fake_registry/fake_image",
                    'type': 'DOCKER'
                },
                'uris': ['file:///root/.dockercfg', ],
                'mem': 1024.4,
                'owner': fake_owner,
                'shell': True,
            }
            assert actual == expected

    def test_create_complete_config_desired_state_stop(self):
        fake_owner = 'test@test.com'
        fake_chronos_job_config = chronos_tools.ChronosJobConfig(
            service=self.fake_service,
            cluster='',
            instance=self.fake_job_name,
            config_dict=self.fake_config_dict,
            branch_dict={
                'desired_state': 'stop',
                'docker_image': 'fake_image'
            },
        )
        fake_config_hash = 'fake_config_hash'
        with contextlib.nested(
            mock.patch('paasta_tools.chronos_tools.load_system_paasta_config', autospec=True),
            mock.patch('paasta_tools.chronos_tools.load_chronos_job_config',
                       autospec=True, return_value=fake_chronos_job_config),
            mock.patch('paasta_tools.monitoring_tools.get_team', return_value=fake_owner),
            mock.patch('paasta_tools.chronos_tools.get_config_hash', return_value=fake_config_hash),
        ) as (
            load_system_paasta_config_patch,
            load_chronos_job_config_patch,
            mock_get_team,
            mock_fake_config_hash,
        ):
            load_system_paasta_config_patch.return_value.get_volumes = mock.Mock(return_value=[])
            load_system_paasta_config_patch.return_value.get_docker_registry = mock.Mock(return_value='fake_registry')
            actual = chronos_tools.create_complete_config('fake_service', 'fake_job')
            expected = {
                'arguments': None,
<<<<<<< HEAD
                'description': fake_config_hash,
                'constraints': None,
=======
                'constraints': [['pool', 'EQUALS', 'default']],
>>>>>>> f31f0cc2
                'schedule': 'R/2015-03-25T19:36:35Z/PT5M',
                'async': False,
                'cpus': 5.5,
                'scheduleTimeZone': 'Zulu',
                'environmentVariables': mock.ANY,
                'retries': 5,
                'disabled': True,
                'name': 'fake_service fake_job',
                'command': '/bin/sleep 40',
                'epsilon': 'PT30M',
                'container': {
                    'network': 'BRIDGE',
                    'volumes': [],
                    'image': "fake_registry/fake_image",
                    'type': 'DOCKER'
                },
                'uris': ['file:///root/.dockercfg', ],
                'mem': 1024.4,
                'owner': fake_owner,
                'shell': True,
            }
            assert actual == expected

    def test_create_complete_config_respects_extra_volumes(self):
        fake_owner = 'test@test.com'
        fake_extra_volumes = [
            {
                "containerPath": "/extra",
                "hostPath": "/extra",
                "mode": "RO"
            }
        ]
        fake_system_volumes = [
            {
                "containerPath": "/system",
                "hostPath": "/system",
                "mode": "RO"
            }
        ]
        fake_instance_config = self.fake_config_dict
        fake_instance_config['extra_volumes'] = fake_extra_volumes
        fake_chronos_job_config = chronos_tools.ChronosJobConfig(
            service=self.fake_service,
            cluster='',
            instance=self.fake_job_name,
            config_dict=fake_instance_config,
            branch_dict={
                'desired_state': 'stop',
                'docker_image': 'fake_image'
            },
        )
        fake_config_hash = 'fake_config_hash'
        with contextlib.nested(
            mock.patch('paasta_tools.chronos_tools.load_system_paasta_config', autospec=True),
            mock.patch('paasta_tools.chronos_tools.load_chronos_job_config',
                       autospec=True, return_value=fake_chronos_job_config),
            mock.patch('paasta_tools.monitoring_tools.get_team', return_value=fake_owner),
            mock.patch('paasta_tools.chronos_tools.get_config_hash', return_value=fake_config_hash),
        ) as (
            load_system_paasta_config_patch,
            load_chronos_job_config_patch,
            mock_get_team,
            mock_get_config_hash,
        ):
            load_system_paasta_config_patch.return_value.get_volumes = mock.Mock(return_value=fake_system_volumes)
            load_system_paasta_config_patch.return_value.get_docker_registry = mock.Mock(return_value='fake_registry')
            actual = chronos_tools.create_complete_config('fake_service', 'fake_job')
            expected = {
                'description': fake_config_hash,
                'arguments': None,
                'constraints': [['pool', 'EQUALS', 'default']],
                'schedule': 'R/2015-03-25T19:36:35Z/PT5M',
                'async': False,
                'cpus': 5.5,
                'scheduleTimeZone': 'Zulu',
                'environmentVariables': mock.ANY,
                'retries': 5,
                'disabled': True,
                'name': 'fake_service fake_job',
                'command': '/bin/sleep 40',
                'epsilon': 'PT30M',
                'container': {
                    'network': 'BRIDGE',
                    'volumes': fake_system_volumes + fake_extra_volumes,
                    'image': "fake_registry/fake_image",
                    'type': 'DOCKER'
                },
                'uris': ['file:///root/.dockercfg', ],
                'mem': 1024.4,
                'owner': fake_owner,
                'shell': True,
            }
            assert actual == expected

    def test_wait_for_job(self):
        fake_config = chronos_tools.ChronosConfig(
            {'user': 'test', 'password': 'pass', 'url': ['some_fake_host']}, '/fake/path')
        client = chronos_tools.get_chronos_client(fake_config)

        # only provide the right response on the third attempt
        client.list = Mock(side_effect=[[], [], [{'name': 'foo'}]])

        with mock.patch('paasta_tools.chronos_tools.sleep') as mock_sleep:
            assert chronos_tools.wait_for_job(client, 'foo')
            assert mock_sleep.call_count == 2

    def test_parse_time_variables_parses_shortdate(self):
        input_time = datetime.datetime(2012, 3, 14)
        test_input = 'ls %(shortdate-1)s foo'
        expected = 'ls 2012-03-13 foo'
        actual = chronos_tools.parse_time_variables(input_string=test_input, parse_time=input_time)
        assert actual == expected

    def test_cmp_datetimes(self):
        before = '2015-09-22T16:46:25.111Z'
        after = '2015-09-24T16:54:38.917Z'
        assert chronos_tools.cmp_datetimes(before, after) == 1

    def test_cmp_datetimes_with_empty_value(self):
        before = ''
        after = '2015-09-24T16:54:38.917Z'
        assert chronos_tools.cmp_datetimes(before, after) == 1

    def test_last_success_for_job(self):
        fake_job = {
            'foo': 'bar',
            'lastSuccess': 'fakeTimeStamp',
            'baz': 'qux',
        }
        assert chronos_tools.last_success_for_job(fake_job) == 'fakeTimeStamp'

    def test_last_failure_for_job(self):
        fake_job = {
            'foo': 'bar',
            'lastError': 'fakeTimeStamp',
            'baz': 'qux',
        }
        assert chronos_tools.last_failure_for_job(fake_job) == 'fakeTimeStamp'

    def test_status_last_run_no_runs(self):
        fake_job = {
            'name': 'myjob',
            'lastError': '',
            'lastSuccess': '',
        }
        assert chronos_tools.get_status_last_run(fake_job) == (None, chronos_tools.LastRunState.NotRun)

    def test_stats_last_run_no_failure(self):
        fake_job = {
            'name': 'myjob',
            'lastError': '',
            'lastSuccess': '2015-09-24T16:54:38.917Z',
        }
        assert (chronos_tools.get_status_last_run(fake_job) ==
                ('2015-09-24T16:54:38.917Z', chronos_tools.LastRunState.Success))

    def test_stats_last_run_no_success(self):
        fake_job = {
            'name': 'myjob',
            'lastError': '2015-09-24T16:54:38.917Z',
            'lastSuccess': '',
        }
        assert (chronos_tools.get_status_last_run(fake_job) ==
                ('2015-09-24T16:54:38.917Z', chronos_tools.LastRunState.Fail))

    def test_stats_last_run_failure(self):
        fake_job = {
            'name': 'myjob',
            'lastError': '2015-09-24T16:54:38.917Z',
            'lastSuccess': '2015-09-23T16:54:38.917Z',
        }
        assert (chronos_tools.get_status_last_run(fake_job) ==
                ('2015-09-24T16:54:38.917Z', chronos_tools.LastRunState.Fail))

    def test_stats_last_run_success(self):
        fake_job = {
            'name': 'myjob',
            'lastError': '2015-09-23T16:54:38.917Z',
            'lastSuccess': '2015-09-24T16:54:38.917Z',
        }
        assert (chronos_tools.get_status_last_run(fake_job) ==
                ('2015-09-24T16:54:38.917Z', chronos_tools.LastRunState.Success))

    def test_filter_enabled_jobs(self):
        fake_jobs = [{'name': 'foo', 'disabled': False}, {'name': 'bar', 'disabled': True}]
        assert chronos_tools.filter_enabled_jobs(fake_jobs) == [{'name': 'foo', 'disabled': False}]

    def test_sort_jobs(self):
        early_job = {
            # name isn't strictly necessary but since we're just comparing
            # dicts later this keeps things unambiguous.
            'name': 'early_job',
            'disabled': False,  # Not used but keeping things honest by having a mix of enabled and disabled
            'lastError': '2015-04-20T16:20:00.000Z',
            'lastSuccess': '2015-04-20T16:30:00.000Z',
        }
        late_job = {
            'name': 'late_job',
            'disabled': True,
            # Only last time counts, so even though this job's error comes
            # before either early_job result, that result is superceded by this
            # job's later success.
            'lastError': '2015-04-20T16:10:00.000Z',
            'lastSuccess': '2015-04-20T16:40:00.000Z',
        }
        unrun_job = {
            'name': 'unrun_job',
            'disabled': False,
            'lastError': '',
            'lastSuccess': '',
        }
        jobs = [early_job, late_job, unrun_job]
        assert chronos_tools.sort_jobs(jobs) == [late_job, early_job, unrun_job]

    def test_disable_job(self):
        fake_client_class = mock.Mock(spec='chronos.ChronosClient')
        fake_client = fake_client_class(servers=[])
        chronos_tools.disable_job(job={}, client=fake_client)
        fake_client.update.assert_called_once_with({"disabled": True})

    def test_delete_job(self):
        fake_job_to_delete = copy.deepcopy(self.fake_config_dict)
        fake_job_to_delete["name"] = 'fake_job'
        fake_client_class = mock.Mock(spec='chronos.ChronosClient')
        fake_client = fake_client_class(servers=[])
        chronos_tools.delete_job(job=fake_job_to_delete, client=fake_client)
        fake_client.delete.assert_called_once_with('fake_job')

    def test_create_job(self):
        fake_client_class = mock.Mock(spec='chronos.ChronosClient')
        fake_client = fake_client_class(servers=[])
        chronos_tools.create_job(job=self.fake_config_dict, client=fake_client)
        fake_client.add.assert_called_once_with(self.fake_config_dict)

    def test_update_job(self):
        fake_client_class = mock.Mock(spec='chronos.ChronosClient')
        fake_client = fake_client_class(servers=[])
        chronos_tools.update_job(job=self.fake_config_dict, client=fake_client)
        fake_client.update.assert_called_once_with(self.fake_config_dict)

    def test_check_format_job_short(self):
        assert chronos_tools.check_parent_format("foo") is False

    def test_check_format_job_long(self):
        assert chronos_tools.check_parent_format("foo.bar.baz") is False

    def test_check_format_job_ok(self):
        assert chronos_tools.check_parent_format("foo.bar") is True

    @mock.patch('paasta_tools.chronos_tools.lookup_chronos_jobs', autospect=True)
    @mock.patch('paasta_tools.chronos_tools.get_chronos_client', autospect=True)
    @mock.patch('paasta_tools.chronos_tools.load_chronos_config', autospect=True)
    def test_find_matching_parent_job_none_matching(
        self,
        mock_lookup_chronos_jobs,
        mock_get_chronos_client,
        mock_load_chronos_config,
    ):
        mock_lookup_chronos_jobs.return_value = []
        matching = chronos_tools.find_matching_parent_job('service.instance')
        assert matching is None

    @mock.patch('paasta_tools.chronos_tools.lookup_chronos_jobs', autospec=True)
    @mock.patch('paasta_tools.chronos_tools.get_chronos_client', autospec=True)
    @mock.patch('paasta_tools.chronos_tools.load_chronos_config', autospec=True)
    def test_find_matching_parent_job_returns_names(
        self,
        mock_load_chronos_config,
        mock_get_chronos_client, mock_lookup_chronos_jobs,
    ):
        mock_matching_jobs = [{'name': 'service.myinstance.gitabc.config1'}]
        mock_lookup_chronos_jobs.return_value = mock_matching_jobs
        mock_load_chronos_config.return_value = {}
        matching = chronos_tools.find_matching_parent_job('service.myinstance')
        assert matching == 'service.myinstance.gitabc.config1'<|MERGE_RESOLUTION|>--- conflicted
+++ resolved
@@ -1048,12 +1048,8 @@
             actual = chronos_tools.create_complete_config('fake-service', 'fake-job')
             expected = {
                 'arguments': None,
-<<<<<<< HEAD
                 'description': fake_config_hash,
-                'constraints': None,
-=======
                 'constraints': [['pool', 'EQUALS', 'default']],
->>>>>>> f31f0cc2
                 'schedule': 'R/2015-03-25T19:36:35Z/PT5M',
                 'async': False,
                 'cpus': 5.5,
@@ -1107,12 +1103,8 @@
             actual = chronos_tools.create_complete_config('fake_service', 'fake_job')
             expected = {
                 'arguments': None,
-<<<<<<< HEAD
                 'description': fake_config_hash,
-                'constraints': None,
-=======
                 'constraints': [['pool', 'EQUALS', 'default']],
->>>>>>> f31f0cc2
                 'schedule': 'R/2015-03-25T19:36:35Z/PT5M',
                 'async': False,
                 'cpus': 5.5,
@@ -1166,12 +1158,8 @@
             actual = chronos_tools.create_complete_config('fake_service', 'fake_job')
             expected = {
                 'arguments': None,
-<<<<<<< HEAD
                 'description': fake_config_hash,
-                'constraints': None,
-=======
                 'constraints': [['pool', 'EQUALS', 'default']],
->>>>>>> f31f0cc2
                 'schedule': 'R/2015-03-25T19:36:35Z/PT5M',
                 'async': False,
                 'cpus': 5.5,
