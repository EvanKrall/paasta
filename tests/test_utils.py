import json
import mock
import os
import shutil
import tempfile

from paasta_tools import utils


def test_get_git_url():
    service = 'giiiiiiiiiiit'
    expected = 'git@git.yelpcorp.com:services/%s.git' % service
    assert utils.get_git_url(service) == expected


def test_format_log_line():
    input_line = 'foo'
    fake_cluster = 'fake_cluster'
    fake_instance = 'fake_instance'
    fake_component = 'fake_component',
    fake_now = 'fake_now'
    expected = json.dumps({
        'timestamp': fake_now,
        'cluster': fake_cluster,
        'instance': fake_instance,
        'component': fake_component,
        'message': input_line,
    }, sort_keys=True)
    with mock.patch('paasta_tools.utils._now', autospec=True) as mock_now:
        mock_now.return_value = fake_now
        assert utils.format_log_line(fake_cluster, fake_instance, fake_component, input_line) == expected


def test_get_log_name_for_service():
    service_name = 'foo'
    expected = 'stream_paasta_%s' % service_name
    assert utils.get_log_name_for_service(service_name) == expected


<<<<<<< HEAD
def test_atomic_file_write():
    with mock.patch('tempfile.NamedTemporaryFile', autospec=True) as ntf_patch:
        file_patch = ntf_patch().__enter__()
        file_patch.name = '/hurp/.durp-AAA'
        ntf_patch.reset_mock()

        with mock.patch('os.rename', autospec=True) as rename_patch:
            with utils.atomic_file_write('/hurp/durp'):
                ntf_patch.assert_called_once_with(
                    dir='/hurp',
                    prefix='.durp-',
                    delete=False,
                )

            rename_patch.assert_called_once_with(
                '/hurp/.durp-AAA',
                '/hurp/durp'
            )


def test_atomic_file_write_itest():
    tempdir = tempfile.mkdtemp()
    target_file_name = os.path.join(tempdir, 'test_atomic_file_write_itest.txt')

    try:
        with open(target_file_name, 'w') as f_before:
            f_before.write('old content')

        with utils.atomic_file_write(target_file_name) as f_new:
            f_new.write('new content')

            with open(target_file_name) as f_existing:
                # While in the middle of an atomic_file_write, the existing
                # file should still contain the old content, and should not
                # be truncated, etc.
                assert f_existing.read() == 'old content'

        with open(target_file_name) as f_done:
            # once we're done, the content should be in place.
            assert f_done.read() == 'new content'

    finally:
        shutil.rmtree(tempdir)
=======
def test_configure_log():
    utils.configure_log()
>>>>>>> 9d3fb99f
<|MERGE_RESOLUTION|>--- conflicted
+++ resolved
@@ -37,7 +37,6 @@
     assert utils.get_log_name_for_service(service_name) == expected
 
 
-<<<<<<< HEAD
 def test_atomic_file_write():
     with mock.patch('tempfile.NamedTemporaryFile', autospec=True) as ntf_patch:
         file_patch = ntf_patch().__enter__()
@@ -81,7 +80,7 @@
 
     finally:
         shutil.rmtree(tempdir)
-=======
+
+
 def test_configure_log():
-    utils.configure_log()
->>>>>>> 9d3fb99f
+    utils.configure_log()