--- conflicted
+++ resolved
@@ -18,13 +18,8 @@
 RUN apt-key adv --keyserver keyserver.ubuntu.com --recv 81026D0004C44CF7EF55ADF8DF7D54CBE56151BF
 
 RUN apt-get update && apt-get -y install dpkg-dev python-tox python-setuptools \
-<<<<<<< HEAD
-  python-dev debhelper python-yaml libyaml-dev python-pytest pyflakes \
+  python-dev libffi-dev libssl-dev debhelper python-yaml libyaml-dev python-pytest pyflakes \
   git help2man zsh wget mesos=0.28.2-2.0.27.ubuntu1404
-=======
-  python-dev libffi-dev libssl-dev debhelper python-yaml libyaml-dev python-pytest pyflakes \
-  git help2man zsh wget
->>>>>>> 03b5cdda
 
 RUN cd `mktemp -d` && wget http://mirrors.kernel.org/ubuntu/pool/universe/d/dh-virtualenv/dh-virtualenv_0.11-1_all.deb && dpkg -i dh-virtualenv_0.11-1_all.deb && apt-get -f install
 
