--- conflicted
+++ resolved
@@ -28,12 +28,7 @@
     - zookeeper
   environment:
     -CLUSTER: testcluster
-<<<<<<< HEAD
   command: 'marathon --zk zk://zookeeper:2181/marathon --master zk://zookeeper:2181/mesos-testcluster'
-  # no logger option only applies to 0.8.2
-  # command: 'marathon --zk zk://zookeeper:2181/marathon --master zk://zookeeper:2181/mesos-testcluster --no-logger'
-=======
-  command: 'marathon --zk zk://zookeeper:2181/marathon-testcluster --master zk://zookeeper:2181/mesos-testcluster'
 
 paastatools:
   build: ../yelp_package/dockerfiles/lucid/
@@ -49,7 +44,6 @@
   volumes:
   - ../:/work:rw
   command: 'tox -e marathon_integration_inside_container -- --no-capture'
->>>>>>> 05557a42
 
 chronos:
   build: ../yelp_package/dockerfiles/itest/chronos/
